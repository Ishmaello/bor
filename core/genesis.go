// Copyright 2014 The go-ethereum Authors
// This file is part of the go-ethereum library.
//
// The go-ethereum library is free software: you can redistribute it and/or modify
// it under the terms of the GNU Lesser General Public License as published by
// the Free Software Foundation, either version 3 of the License, or
// (at your option) any later version.
//
// The go-ethereum library is distributed in the hope that it will be useful,
// but WITHOUT ANY WARRANTY; without even the implied warranty of
// MERCHANTABILITY or FITNESS FOR A PARTICULAR PURPOSE. See the
// GNU Lesser General Public License for more details.
//
// You should have received a copy of the GNU Lesser General Public License
// along with the go-ethereum library. If not, see <http://www.gnu.org/licenses/>.

package core

import (
	"bytes"
	"embed"
	"encoding/hex"
	"encoding/json"
	"errors"
	"fmt"
	"math/big"
	"strings"

	"github.com/ethereum/go-ethereum/common"
	"github.com/ethereum/go-ethereum/common/hexutil"
	"github.com/ethereum/go-ethereum/common/math"
	"github.com/ethereum/go-ethereum/core/rawdb"
	"github.com/ethereum/go-ethereum/core/state"
	"github.com/ethereum/go-ethereum/core/types"
	"github.com/ethereum/go-ethereum/crypto"
	"github.com/ethereum/go-ethereum/ethdb"
	"github.com/ethereum/go-ethereum/log"
	"github.com/ethereum/go-ethereum/params"
	"github.com/ethereum/go-ethereum/rlp"
	"github.com/ethereum/go-ethereum/trie"
)

//go:generate go run github.com/fjl/gencodec -type Genesis -field-override genesisSpecMarshaling -out gen_genesis.go
//go:generate go run github.com/fjl/gencodec -type GenesisAccount -field-override genesisAccountMarshaling -out gen_genesis_account.go

//go:embed allocs
var allocs embed.FS

var errGenesisNoConfig = errors.New("genesis has no chain configuration")

// Genesis specifies the header fields, state of a genesis block. It also defines hard
// fork switch-over blocks through the chain configuration.
type Genesis struct {
	Config     *params.ChainConfig `json:"config"`
	Nonce      uint64              `json:"nonce"`
	Timestamp  uint64              `json:"timestamp"`
	ExtraData  []byte              `json:"extraData"`
	GasLimit   uint64              `json:"gasLimit"   gencodec:"required"`
	Difficulty *big.Int            `json:"difficulty" gencodec:"required"`
	Mixhash    common.Hash         `json:"mixHash"`
	Coinbase   common.Address      `json:"coinbase"`
	Alloc      GenesisAlloc        `json:"alloc"      gencodec:"required"`

	// These fields are used for consensus tests. Please don't use them
	// in actual genesis blocks.
	Number     uint64      `json:"number"`
	GasUsed    uint64      `json:"gasUsed"`
	ParentHash common.Hash `json:"parentHash"`
	BaseFee    *big.Int    `json:"baseFeePerGas"`
}

func ReadGenesis(db ethdb.Database) (*Genesis, error) {
	var genesis Genesis
	stored := rawdb.ReadCanonicalHash(db, 0)
	if (stored == common.Hash{}) {
		return nil, fmt.Errorf("invalid genesis hash in database: %x", stored)
	}
	blob := rawdb.ReadGenesisStateSpec(db, stored)
	if blob == nil {
		return nil, fmt.Errorf("genesis state missing from db")
	}
	if len(blob) != 0 {
		if err := genesis.Alloc.UnmarshalJSON(blob); err != nil {
			return nil, fmt.Errorf("could not unmarshal genesis state json: %s", err)
		}
	}
	genesis.Config = rawdb.ReadChainConfig(db, stored)
	if genesis.Config == nil {
		return nil, fmt.Errorf("genesis config missing from db")
	}
	genesisBlock := rawdb.ReadBlock(db, stored, 0)
	if genesisBlock == nil {
		return nil, fmt.Errorf("genesis block missing from db")
	}
	genesisHeader := genesisBlock.Header()
	genesis.Nonce = genesisHeader.Nonce.Uint64()
	genesis.Timestamp = genesisHeader.Time
	genesis.ExtraData = genesisHeader.Extra
	genesis.GasLimit = genesisHeader.GasLimit
	genesis.Difficulty = genesisHeader.Difficulty
	genesis.Mixhash = genesisHeader.MixDigest
	genesis.Coinbase = genesisHeader.Coinbase

	return &genesis, nil
}

// GenesisAlloc specifies the initial state that is part of the genesis block.
type GenesisAlloc map[common.Address]GenesisAccount

func (ga *GenesisAlloc) UnmarshalJSON(data []byte) error {
	m := make(map[common.UnprefixedAddress]GenesisAccount)
	if err := json.Unmarshal(data, &m); err != nil {
		return err
	}
	*ga = make(GenesisAlloc)
	for addr, a := range m {
		(*ga)[common.Address(addr)] = a
	}
	return nil
}

<<<<<<< HEAD
// flush adds allocated genesis accounts into a fresh new statedb and
// commit the state changes into the given database handler.
func (ga *GenesisAlloc) flush(db ethdb.Database) (common.Hash, error) {
	statedb, err := state.New(common.Hash{}, state.NewDatabase(db), nil)
=======
// deriveHash computes the state root according to the genesis specification.
func (ga *GenesisAlloc) deriveHash() (common.Hash, error) {
	// Create an ephemeral in-memory database for computing hash,
	// all the derived states will be discarded to not pollute disk.
	db := state.NewDatabase(rawdb.NewMemoryDatabase())
	statedb, err := state.New(common.Hash{}, db, nil)
>>>>>>> ea9e62ca
	if err != nil {
		return common.Hash{}, err
	}
	for addr, account := range *ga {
		statedb.AddBalance(addr, account.Balance)
		statedb.SetCode(addr, account.Code)
		statedb.SetNonce(addr, account.Nonce)
		for key, value := range account.Storage {
			statedb.SetState(addr, key, value)
		}
	}
<<<<<<< HEAD
	root, err := statedb.Commit(false)
	if err != nil {
		return common.Hash{}, err
	}
	err = statedb.Database().TrieDB().Commit(root, true, nil)
	if err != nil {
		return common.Hash{}, err
	}
	return root, nil
}

// write writes the json marshaled genesis state into database
// with the given block hash as the unique identifier.
func (ga *GenesisAlloc) write(db ethdb.KeyValueWriter, hash common.Hash) error {
=======
	return statedb.Commit(false)
}

// flush is very similar with deriveHash, but the main difference is
// all the generated states will be persisted into the given database.
// Also, the genesis state specification will be flushed as well.
func (ga *GenesisAlloc) flush(db ethdb.Database, triedb *trie.Database, blockhash common.Hash) error {
	statedb, err := state.New(common.Hash{}, state.NewDatabaseWithNodeDB(db, triedb), nil)
	if err != nil {
		return err
	}
	for addr, account := range *ga {
		statedb.AddBalance(addr, account.Balance)
		statedb.SetCode(addr, account.Code)
		statedb.SetNonce(addr, account.Nonce)
		for key, value := range account.Storage {
			statedb.SetState(addr, key, value)
		}
	}
	root, err := statedb.Commit(false)
	if err != nil {
		return err
	}
	// Commit newly generated states into disk if it's not empty.
	if root != types.EmptyRootHash {
		if err := triedb.Commit(root, true); err != nil {
			return err
		}
	}
	// Marshal the genesis state specification and persist.
>>>>>>> ea9e62ca
	blob, err := json.Marshal(ga)
	if err != nil {
		return err
	}
<<<<<<< HEAD
	rawdb.WriteGenesisState(db, hash, blob)
=======
	rawdb.WriteGenesisStateSpec(db, blockhash, blob)
>>>>>>> ea9e62ca
	return nil
}

// CommitGenesisState loads the stored genesis state with the given block
<<<<<<< HEAD
// hash and commits them into the given database handler.
func CommitGenesisState(db ethdb.Database, hash common.Hash) error {
	var alloc GenesisAlloc
	blob := rawdb.ReadGenesisState(db, hash)
=======
// hash and commits it into the provided trie database.
func CommitGenesisState(db ethdb.Database, triedb *trie.Database, blockhash common.Hash) error {
	var alloc GenesisAlloc
	blob := rawdb.ReadGenesisStateSpec(db, blockhash)
>>>>>>> ea9e62ca
	if len(blob) != 0 {
		if err := alloc.UnmarshalJSON(blob); err != nil {
			return err
		}
	} else {
		// Genesis allocation is missing and there are several possibilities:
		// the node is legacy which doesn't persist the genesis allocation or
		// the persisted allocation is just lost.
		// - supported networks(mainnet, testnets), recover with defined allocations
		// - private network, can't recover
		var genesis *Genesis
<<<<<<< HEAD
		switch hash {
		case params.MainnetGenesisHash:
			genesis = DefaultGenesisBlock()
		case params.RopstenGenesisHash:
			genesis = DefaultRopstenGenesisBlock()
=======
		switch blockhash {
		case params.MainnetGenesisHash:
			genesis = DefaultGenesisBlock()
>>>>>>> ea9e62ca
		case params.RinkebyGenesisHash:
			genesis = DefaultRinkebyGenesisBlock()
		case params.GoerliGenesisHash:
			genesis = DefaultGoerliGenesisBlock()
		case params.SepoliaGenesisHash:
			genesis = DefaultSepoliaGenesisBlock()
		}
		if genesis != nil {
			alloc = genesis.Alloc
		} else {
			return errors.New("not found")
		}
	}
<<<<<<< HEAD
	_, err := alloc.flush(db)
	return err
=======
	return alloc.flush(db, triedb, blockhash)
>>>>>>> ea9e62ca
}

// GenesisAccount is an account in the state of the genesis block.
type GenesisAccount struct {
	Code       []byte                      `json:"code,omitempty"`
	Storage    map[common.Hash]common.Hash `json:"storage,omitempty"`
	Balance    *big.Int                    `json:"balance" gencodec:"required"`
	Nonce      uint64                      `json:"nonce,omitempty"`
	PrivateKey []byte                      `json:"secretKey,omitempty"` // for tests
}

// field type overrides for gencodec
type genesisSpecMarshaling struct {
	Nonce      math.HexOrDecimal64
	Timestamp  math.HexOrDecimal64
	ExtraData  hexutil.Bytes
	GasLimit   math.HexOrDecimal64
	GasUsed    math.HexOrDecimal64
	Number     math.HexOrDecimal64
	Difficulty *math.HexOrDecimal256
	BaseFee    *math.HexOrDecimal256
	Alloc      map[common.UnprefixedAddress]GenesisAccount
}

type genesisAccountMarshaling struct {
	Code       hexutil.Bytes
	Balance    *math.HexOrDecimal256
	Nonce      math.HexOrDecimal64
	Storage    map[storageJSON]storageJSON
	PrivateKey hexutil.Bytes
}

// storageJSON represents a 256 bit byte array, but allows less than 256 bits when
// unmarshaling from hex.
type storageJSON common.Hash

func (h *storageJSON) UnmarshalText(text []byte) error {
	text = bytes.TrimPrefix(text, []byte("0x"))
	if len(text) > 64 {
		return fmt.Errorf("too many hex characters in storage key/value %q", text)
	}
	offset := len(h) - len(text)/2 // pad on the left
	if _, err := hex.Decode(h[offset:], text); err != nil {
		return fmt.Errorf("invalid hex storage key/value %q", text)
	}
	return nil
}

func (h storageJSON) MarshalText() ([]byte, error) {
	return hexutil.Bytes(h[:]).MarshalText()
}

// GenesisMismatchError is raised when trying to overwrite an existing
// genesis block with an incompatible one.
type GenesisMismatchError struct {
	Stored, New common.Hash
}

func (e *GenesisMismatchError) Error() string {
	return fmt.Sprintf("database contains incompatible genesis (have %x, new %x)", e.Stored, e.New)
}

// ChainOverrides contains the changes to chain config.
type ChainOverrides struct {
	OverrideShanghai *uint64
}

// SetupGenesisBlock writes or updates the genesis block in db.
// The block that will be used is:
//
//	                     genesis == nil       genesis != nil
//	                  +------------------------------------------
//	db has no genesis |  main-net default  |  genesis
//	db has genesis    |  from DB           |  genesis (if compatible)
//
// The stored chain configuration will be updated if it is compatible (i.e. does not
// specify a fork block below the local head block). In case of a conflict, the
// error is a *params.ConfigCompatError and the new, unwritten config is returned.
//
// The returned chain configuration is never nil.
<<<<<<< HEAD
func SetupGenesisBlock(db ethdb.Database, genesis *Genesis) (*params.ChainConfig, common.Hash, error) {
	return SetupGenesisBlockWithOverride(db, genesis, nil, nil)
}

func SetupGenesisBlockWithOverride(db ethdb.Database, genesis *Genesis, overrideArrowGlacier, overrideTerminalTotalDifficulty *big.Int) (*params.ChainConfig, common.Hash, error) {
=======
func SetupGenesisBlock(db ethdb.Database, triedb *trie.Database, genesis *Genesis) (*params.ChainConfig, common.Hash, error) {
	return SetupGenesisBlockWithOverride(db, triedb, genesis, nil)
}

func SetupGenesisBlockWithOverride(db ethdb.Database, triedb *trie.Database, genesis *Genesis, overrides *ChainOverrides) (*params.ChainConfig, common.Hash, error) {
>>>>>>> ea9e62ca
	if genesis != nil && genesis.Config == nil {
		return params.AllEthashProtocolChanges, common.Hash{}, errGenesisNoConfig
	}
	applyOverrides := func(config *params.ChainConfig) {
		if config != nil {
			if overrides != nil && overrides.OverrideShanghai != nil {
				config.ShanghaiTime = overrides.OverrideShanghai
			}
		}
	}
	// Just commit the new block if there is no stored genesis block.
	stored := rawdb.ReadCanonicalHash(db, 0)
	if (stored == common.Hash{}) {
		if genesis == nil {
			log.Info("Writing default main-net genesis block")
			genesis = DefaultGenesisBlock()
		} else {
			log.Info("Writing custom genesis block")
		}
		block, err := genesis.Commit(db, triedb)
		if err != nil {
			return genesis.Config, common.Hash{}, err
		}
		applyOverrides(genesis.Config)
		return genesis.Config, block.Hash(), nil
	}
	// We have the genesis block in database(perhaps in ancient database)
	// but the corresponding state is missing.
	header := rawdb.ReadHeader(db, stored, 0)
	if header.Root != types.EmptyRootHash && !rawdb.HasLegacyTrieNode(db, header.Root) {
		if genesis == nil {
			genesis = DefaultGenesisBlock()
		}
		// Ensure the stored genesis matches with the given one.
		hash := genesis.ToBlock().Hash()
		if hash != stored {
			return genesis.Config, hash, &GenesisMismatchError{stored, hash}
		}
		block, err := genesis.Commit(db, triedb)
		if err != nil {
			return genesis.Config, hash, err
		}
		applyOverrides(genesis.Config)
		return genesis.Config, block.Hash(), nil
	}
	// Check whether the genesis block is already written.
	if genesis != nil {
		hash := genesis.ToBlock().Hash()
		if hash != stored {
			return genesis.Config, hash, &GenesisMismatchError{stored, hash}
		}
	}
	// Get the existing chain configuration.
	newcfg := genesis.configOrDefault(stored)
<<<<<<< HEAD
	if overrideArrowGlacier != nil {
		newcfg.ArrowGlacierBlock = overrideArrowGlacier
	}
	if overrideTerminalTotalDifficulty != nil {
		newcfg.TerminalTotalDifficulty = overrideTerminalTotalDifficulty
	}
=======
	applyOverrides(newcfg)
>>>>>>> ea9e62ca
	if err := newcfg.CheckConfigForkOrder(); err != nil {
		return newcfg, common.Hash{}, err
	}

	storedcfg := rawdb.ReadChainConfig(db, stored)
	if storedcfg == nil {
		log.Warn("Found genesis block without chain config")
		rawdb.WriteChainConfig(db, stored, newcfg)
		return newcfg, stored, nil
	}
<<<<<<< HEAD
=======
	storedData, _ := json.Marshal(storedcfg)
>>>>>>> ea9e62ca
	// Special case: if a private network is being used (no genesis and also no
	// mainnet hash in the database), we must not apply the `configOrDefault`
	// chain config as that would be AllProtocolChanges (applying any new fork
	// on top of an existing private network genesis block). In that case, only
	// apply the overrides.
	if genesis == nil && stored != params.MainnetGenesisHash {
		newcfg = storedcfg
<<<<<<< HEAD
		if overrideArrowGlacier != nil {
			newcfg.ArrowGlacierBlock = overrideArrowGlacier
		}
		if overrideTerminalTotalDifficulty != nil {
			newcfg.TerminalTotalDifficulty = overrideTerminalTotalDifficulty
		}
=======
		applyOverrides(newcfg)
>>>>>>> ea9e62ca
	}
	// Check config compatibility and write the config. Compatibility errors
	// are returned to the caller unless we're already at block zero.
	head := rawdb.ReadHeadHeader(db)
	if head == nil {
		return newcfg, stored, fmt.Errorf("missing head header")
	}
	compatErr := storedcfg.CheckCompatible(newcfg, head.Number.Uint64(), head.Time)
	if compatErr != nil && ((head.Number.Uint64() != 0 && compatErr.RewindToBlock != 0) || (head.Time != 0 && compatErr.RewindToTime != 0)) {
		return newcfg, stored, compatErr
	}
<<<<<<< HEAD

	rawdb.WriteChainConfig(db, stored, newcfg)
=======
	// Don't overwrite if the old is identical to the new
	if newData, _ := json.Marshal(newcfg); !bytes.Equal(storedData, newData) {
		rawdb.WriteChainConfig(db, stored, newcfg)
	}
>>>>>>> ea9e62ca
	return newcfg, stored, nil
}

// LoadCliqueConfig loads the stored clique config if the chain config
// is already present in database, otherwise, return the config in the
// provided genesis specification. Note the returned clique config can
// be nil if we are not in the clique network.
func LoadCliqueConfig(db ethdb.Database, genesis *Genesis) (*params.CliqueConfig, error) {
	// Load the stored chain config from the database. It can be nil
	// in case the database is empty. Notably, we only care about the
	// chain config corresponds to the canonical chain.
	stored := rawdb.ReadCanonicalHash(db, 0)
	if stored != (common.Hash{}) {
		storedcfg := rawdb.ReadChainConfig(db, stored)
		if storedcfg != nil {
			return storedcfg.Clique, nil
		}
	}
	// Load the clique config from the provided genesis specification.
	if genesis != nil {
		// Reject invalid genesis spec without valid chain config
		if genesis.Config == nil {
			return nil, errGenesisNoConfig
		}
		// If the canonical genesis header is present, but the chain
		// config is missing(initialize the empty leveldb with an
		// external ancient chain segment), ensure the provided genesis
		// is matched.
		if stored != (common.Hash{}) && genesis.ToBlock().Hash() != stored {
			return nil, &GenesisMismatchError{stored, genesis.ToBlock().Hash()}
		}
		return genesis.Config.Clique, nil
	}
	// There is no stored chain config and no new config provided,
	// In this case the default chain config(mainnet) will be used,
	// namely ethash is the specified consensus engine, return nil.
	return nil, nil
}

func (g *Genesis) configOrDefault(ghash common.Hash) *params.ChainConfig {
	switch {
	case g != nil:
		return g.Config
	case ghash == params.MainnetGenesisHash:
		return params.MainnetChainConfig
<<<<<<< HEAD
	case ghash == params.RopstenGenesisHash:
		return params.RopstenChainConfig
=======
>>>>>>> ea9e62ca
	case ghash == params.SepoliaGenesisHash:
		return params.SepoliaChainConfig
	case ghash == params.RinkebyGenesisHash:
		return params.RinkebyChainConfig
	case ghash == params.GoerliGenesisHash:
		return params.GoerliChainConfig
	case ghash == params.MumbaiGenesisHash:
		return params.MumbaiChainConfig
	case ghash == params.BorMainnetGenesisHash:
		return params.BorMainnetChainConfig
	case ghash == params.KilnGenesisHash:
		return DefaultKilnGenesisBlock().Config
	default:
		return params.AllEthashProtocolChanges
	}
}

<<<<<<< HEAD
// ToBlock creates the genesis block and writes state of a genesis specification
// to the given database (or discards it if nil).
func (g *Genesis) ToBlock(db ethdb.Database) *types.Block {
	if db == nil {
		db = rawdb.NewMemoryDatabase()
	}
	root, err := g.Alloc.flush(db)
=======
// ToBlock returns the genesis block according to genesis specification.
func (g *Genesis) ToBlock() *types.Block {
	root, err := g.Alloc.deriveHash()
>>>>>>> ea9e62ca
	if err != nil {
		panic(err)
	}
	head := &types.Header{
		Number:     new(big.Int).SetUint64(g.Number),
		Nonce:      types.EncodeNonce(g.Nonce),
		Time:       g.Timestamp,
		ParentHash: g.ParentHash,
		Extra:      g.ExtraData,
		GasLimit:   g.GasLimit,
		GasUsed:    g.GasUsed,
		BaseFee:    g.BaseFee,
		Difficulty: g.Difficulty,
		MixDigest:  g.Mixhash,
		Coinbase:   g.Coinbase,
		Root:       root,
	}
	if g.GasLimit == 0 {
		head.GasLimit = params.GenesisGasLimit
	}
	if g.Difficulty == nil && g.Mixhash == (common.Hash{}) {
		head.Difficulty = params.GenesisDifficulty
	}
	if g.Config != nil && g.Config.IsLondon(common.Big0) {
		if g.BaseFee != nil {
			head.BaseFee = g.BaseFee
		} else {
			head.BaseFee = new(big.Int).SetUint64(params.InitialBaseFee)
		}
	}
<<<<<<< HEAD
	return types.NewBlock(head, nil, nil, nil, trie.NewStackTrie(nil))
=======
	var withdrawals []*types.Withdrawal
	if g.Config != nil && g.Config.IsShanghai(g.Timestamp) {
		head.WithdrawalsHash = &types.EmptyWithdrawalsHash
		withdrawals = make([]*types.Withdrawal, 0)
	}
	return types.NewBlock(head, nil, nil, nil, trie.NewStackTrie(nil)).WithWithdrawals(withdrawals)
>>>>>>> ea9e62ca
}

// Commit writes the block and state of a genesis specification to the database.
// The block is committed as the canonical head block.
func (g *Genesis) Commit(db ethdb.Database, triedb *trie.Database) (*types.Block, error) {
	block := g.ToBlock()
	if block.Number().Sign() != 0 {
		return nil, errors.New("can't commit genesis block with number > 0")
	}
	config := g.Config
	if config == nil {
		config = params.AllEthashProtocolChanges
	}
	if err := config.CheckConfigForkOrder(); err != nil {
		return nil, err
	}
	if config.Clique != nil && len(block.Extra()) < 32+crypto.SignatureLength {
		return nil, errors.New("can't start clique chain without signers")
	}
<<<<<<< HEAD
	if err := g.Alloc.write(db, block.Hash()); err != nil {
=======
	// All the checks has passed, flush the states derived from the genesis
	// specification as well as the specification itself into the provided
	// database.
	if err := g.Alloc.flush(db, triedb, block.Hash()); err != nil {
>>>>>>> ea9e62ca
		return nil, err
	}
	rawdb.WriteTd(db, block.Hash(), block.NumberU64(), block.Difficulty())
	rawdb.WriteBlock(db, block)
	rawdb.WriteReceipts(db, block.Hash(), block.NumberU64(), nil)
	rawdb.WriteCanonicalHash(db, block.Hash(), block.NumberU64())
	rawdb.WriteHeadBlockHash(db, block.Hash())
	rawdb.WriteHeadFastBlockHash(db, block.Hash())
	rawdb.WriteHeadHeaderHash(db, block.Hash())
	rawdb.WriteChainConfig(db, block.Hash(), config)
	return block, nil
}

// MustCommit writes the genesis block and state to db, panicking on error.
// The block is committed as the canonical head block.
// Note the state changes will be committed in hash-based scheme, use Commit
// if path-scheme is preferred.
func (g *Genesis) MustCommit(db ethdb.Database) *types.Block {
	block, err := g.Commit(db, trie.NewDatabase(db))
	if err != nil {
		panic(err)
	}
	return block
}

// DefaultGenesisBlock returns the Ethereum main net genesis block.
func DefaultGenesisBlock() *Genesis {
	return &Genesis{
		Config:     params.MainnetChainConfig,
		Nonce:      66,
		ExtraData:  hexutil.MustDecode("0x11bbe8db4e347b4e8c937c1c8370e4b5ed33adb3db69cbdb7a38e1e50b1b82fa"),
		GasLimit:   5000,
		Difficulty: big.NewInt(17179869184),
		Alloc:      decodePrealloc(mainnetAllocData),
	}
}

// DefaultRinkebyGenesisBlock returns the Rinkeby network genesis block.
func DefaultRinkebyGenesisBlock() *Genesis {
	return &Genesis{
		Config:     params.RinkebyChainConfig,
		Timestamp:  1492009146,
		ExtraData:  hexutil.MustDecode("0x52657370656374206d7920617574686f7269746168207e452e436172746d616e42eb768f2244c8811c63729a21a3569731535f067ffc57839b00206d1ad20c69a1981b489f772031b279182d99e65703f0076e4812653aab85fca0f00000000000000000000000000000000000000000000000000000000000000000000000000000000000000000000000000000000000000000000000000000000000"),
		GasLimit:   4700000,
		Difficulty: big.NewInt(1),
		Alloc:      decodePrealloc(rinkebyAllocData),
	}
}

// DefaultGoerliGenesisBlock returns the Görli network genesis block.
func DefaultGoerliGenesisBlock() *Genesis {
	return &Genesis{
		Config:     params.GoerliChainConfig,
		Timestamp:  1548854791,
		ExtraData:  hexutil.MustDecode("0x22466c6578692069732061207468696e6722202d204166726900000000000000e0a2bd4258d2768837baa26a28fe71dc079f84c70000000000000000000000000000000000000000000000000000000000000000000000000000000000000000000000000000000000000000000000000000000000"),
		GasLimit:   10485760,
		Difficulty: big.NewInt(1),
		Alloc:      decodePrealloc(goerliAllocData),
	}
}

<<<<<<< HEAD
// DefaultMumbaiGenesisBlock returns the Mumbai network genesis block.
func DefaultMumbaiGenesisBlock() *Genesis {
	return &Genesis{
		Config:     params.MumbaiChainConfig,
		Nonce:      0,
		Timestamp:  1558348305,
		GasLimit:   10000000,
		Difficulty: big.NewInt(1),
		Mixhash:    common.HexToHash("0x0000000000000000000000000000000000000000000000000000000000000000"),
		Coinbase:   common.HexToAddress("0x0000000000000000000000000000000000000000"),
		Alloc:      readPrealloc("allocs/mumbai.json"),
	}
}

//DefaultBorMainnet returns the Bor Mainnet network gensis block.
func DefaultBorMainnetGenesisBlock() *Genesis {
	return &Genesis{
		Config:     params.BorMainnetChainConfig,
		Nonce:      0,
		Timestamp:  1590824836,
		GasLimit:   10000000,
		Difficulty: big.NewInt(1),
		Mixhash:    common.HexToHash("0x0000000000000000000000000000000000000000000000000000000000000000"),
		Coinbase:   common.HexToAddress("0x0000000000000000000000000000000000000000"),
		Alloc:      readPrealloc("allocs/bor_mainnet.json"),
	}
}

=======
>>>>>>> ea9e62ca
// DefaultSepoliaGenesisBlock returns the Sepolia network genesis block.
func DefaultSepoliaGenesisBlock() *Genesis {
	return &Genesis{
		Config:     params.SepoliaChainConfig,
		Nonce:      0,
		ExtraData:  []byte("Sepolia, Athens, Attica, Greece!"),
		GasLimit:   0x1c9c380,
		Difficulty: big.NewInt(0x20000),
		Timestamp:  1633267481,
		Alloc:      decodePrealloc(sepoliaAllocData),
	}
}

<<<<<<< HEAD
func DefaultKilnGenesisBlock() *Genesis {
	g := new(Genesis)
	reader := strings.NewReader(KilnAllocData)
	if err := json.NewDecoder(reader).Decode(g); err != nil {
		panic(err)
	}
	return g
}

=======
>>>>>>> ea9e62ca
// DeveloperGenesisBlock returns the 'geth --dev' genesis block.
func DeveloperGenesisBlock(period uint64, gasLimit uint64, faucet common.Address) *Genesis {
	// Override the default period to the user requested one
	config := *params.AllCliqueProtocolChanges
	config.Clique = &params.CliqueConfig{
		Period: period,
		Epoch:  config.Clique.Epoch,
	}

	// Assemble and return the genesis with the precompiles and faucet pre-funded
	return &Genesis{
		Config:     &config,
		ExtraData:  append(append(make([]byte, 32), faucet[:]...), make([]byte, crypto.SignatureLength)...),
		GasLimit:   gasLimit,
		BaseFee:    big.NewInt(params.InitialBaseFee),
		Difficulty: big.NewInt(1),
		Alloc: map[common.Address]GenesisAccount{
			common.BytesToAddress([]byte{1}): {Balance: big.NewInt(1)}, // ECRecover
			common.BytesToAddress([]byte{2}): {Balance: big.NewInt(1)}, // SHA256
			common.BytesToAddress([]byte{3}): {Balance: big.NewInt(1)}, // RIPEMD
			common.BytesToAddress([]byte{4}): {Balance: big.NewInt(1)}, // Identity
			common.BytesToAddress([]byte{5}): {Balance: big.NewInt(1)}, // ModExp
			common.BytesToAddress([]byte{6}): {Balance: big.NewInt(1)}, // ECAdd
			common.BytesToAddress([]byte{7}): {Balance: big.NewInt(1)}, // ECScalarMul
			common.BytesToAddress([]byte{8}): {Balance: big.NewInt(1)}, // ECPairing
			common.BytesToAddress([]byte{9}): {Balance: big.NewInt(1)}, // BLAKE2b
			faucet:                           {Balance: new(big.Int).Sub(new(big.Int).Lsh(big.NewInt(1), 256), big.NewInt(9))},
		},
	}
}

func decodePrealloc(data string) GenesisAlloc {
	var p []struct{ Addr, Balance *big.Int }
	if err := rlp.NewStream(strings.NewReader(data), 0).Decode(&p); err != nil {
		panic(err)
	}
	ga := make(GenesisAlloc, len(p))
	for _, account := range p {
		ga[common.BigToAddress(account.Addr)] = GenesisAccount{Balance: account.Balance}
	}
	return ga
}

func readPrealloc(filename string) GenesisAlloc {
	f, err := allocs.Open(filename)
	if err != nil {
		panic(fmt.Sprintf("Could not open genesis preallocation for %s: %v", filename, err))
	}
	defer f.Close()
	decoder := json.NewDecoder(f)
	ga := make(GenesisAlloc)
	err = decoder.Decode(&ga)
	if err != nil {
		panic(fmt.Sprintf("Could not parse genesis preallocation for %s: %v", filename, err))
	}
	return ga
}<|MERGE_RESOLUTION|>--- conflicted
+++ resolved
@@ -119,19 +119,12 @@
 	return nil
 }
 
-<<<<<<< HEAD
-// flush adds allocated genesis accounts into a fresh new statedb and
-// commit the state changes into the given database handler.
-func (ga *GenesisAlloc) flush(db ethdb.Database) (common.Hash, error) {
-	statedb, err := state.New(common.Hash{}, state.NewDatabase(db), nil)
-=======
 // deriveHash computes the state root according to the genesis specification.
 func (ga *GenesisAlloc) deriveHash() (common.Hash, error) {
 	// Create an ephemeral in-memory database for computing hash,
 	// all the derived states will be discarded to not pollute disk.
 	db := state.NewDatabase(rawdb.NewMemoryDatabase())
 	statedb, err := state.New(common.Hash{}, db, nil)
->>>>>>> ea9e62ca
 	if err != nil {
 		return common.Hash{}, err
 	}
@@ -143,22 +136,6 @@
 			statedb.SetState(addr, key, value)
 		}
 	}
-<<<<<<< HEAD
-	root, err := statedb.Commit(false)
-	if err != nil {
-		return common.Hash{}, err
-	}
-	err = statedb.Database().TrieDB().Commit(root, true, nil)
-	if err != nil {
-		return common.Hash{}, err
-	}
-	return root, nil
-}
-
-// write writes the json marshaled genesis state into database
-// with the given block hash as the unique identifier.
-func (ga *GenesisAlloc) write(db ethdb.KeyValueWriter, hash common.Hash) error {
-=======
 	return statedb.Commit(false)
 }
 
@@ -189,31 +166,19 @@
 		}
 	}
 	// Marshal the genesis state specification and persist.
->>>>>>> ea9e62ca
 	blob, err := json.Marshal(ga)
 	if err != nil {
 		return err
 	}
-<<<<<<< HEAD
-	rawdb.WriteGenesisState(db, hash, blob)
-=======
 	rawdb.WriteGenesisStateSpec(db, blockhash, blob)
->>>>>>> ea9e62ca
 	return nil
 }
 
 // CommitGenesisState loads the stored genesis state with the given block
-<<<<<<< HEAD
-// hash and commits them into the given database handler.
-func CommitGenesisState(db ethdb.Database, hash common.Hash) error {
-	var alloc GenesisAlloc
-	blob := rawdb.ReadGenesisState(db, hash)
-=======
 // hash and commits it into the provided trie database.
 func CommitGenesisState(db ethdb.Database, triedb *trie.Database, blockhash common.Hash) error {
 	var alloc GenesisAlloc
 	blob := rawdb.ReadGenesisStateSpec(db, blockhash)
->>>>>>> ea9e62ca
 	if len(blob) != 0 {
 		if err := alloc.UnmarshalJSON(blob); err != nil {
 			return err
@@ -225,17 +190,9 @@
 		// - supported networks(mainnet, testnets), recover with defined allocations
 		// - private network, can't recover
 		var genesis *Genesis
-<<<<<<< HEAD
-		switch hash {
-		case params.MainnetGenesisHash:
-			genesis = DefaultGenesisBlock()
-		case params.RopstenGenesisHash:
-			genesis = DefaultRopstenGenesisBlock()
-=======
 		switch blockhash {
 		case params.MainnetGenesisHash:
 			genesis = DefaultGenesisBlock()
->>>>>>> ea9e62ca
 		case params.RinkebyGenesisHash:
 			genesis = DefaultRinkebyGenesisBlock()
 		case params.GoerliGenesisHash:
@@ -249,12 +206,7 @@
 			return errors.New("not found")
 		}
 	}
-<<<<<<< HEAD
-	_, err := alloc.flush(db)
-	return err
-=======
 	return alloc.flush(db, triedb, blockhash)
->>>>>>> ea9e62ca
 }
 
 // GenesisAccount is an account in the state of the genesis block.
@@ -335,24 +287,17 @@
 // error is a *params.ConfigCompatError and the new, unwritten config is returned.
 //
 // The returned chain configuration is never nil.
-<<<<<<< HEAD
-func SetupGenesisBlock(db ethdb.Database, genesis *Genesis) (*params.ChainConfig, common.Hash, error) {
-	return SetupGenesisBlockWithOverride(db, genesis, nil, nil)
-}
-
-func SetupGenesisBlockWithOverride(db ethdb.Database, genesis *Genesis, overrideArrowGlacier, overrideTerminalTotalDifficulty *big.Int) (*params.ChainConfig, common.Hash, error) {
-=======
 func SetupGenesisBlock(db ethdb.Database, triedb *trie.Database, genesis *Genesis) (*params.ChainConfig, common.Hash, error) {
 	return SetupGenesisBlockWithOverride(db, triedb, genesis, nil)
 }
 
 func SetupGenesisBlockWithOverride(db ethdb.Database, triedb *trie.Database, genesis *Genesis, overrides *ChainOverrides) (*params.ChainConfig, common.Hash, error) {
->>>>>>> ea9e62ca
 	if genesis != nil && genesis.Config == nil {
 		return params.AllEthashProtocolChanges, common.Hash{}, errGenesisNoConfig
 	}
 	applyOverrides := func(config *params.ChainConfig) {
 		if config != nil {
+			// TODO marcello Shanghai?
 			if overrides != nil && overrides.OverrideShanghai != nil {
 				config.ShanghaiTime = overrides.OverrideShanghai
 			}
@@ -402,30 +347,17 @@
 	}
 	// Get the existing chain configuration.
 	newcfg := genesis.configOrDefault(stored)
-<<<<<<< HEAD
-	if overrideArrowGlacier != nil {
-		newcfg.ArrowGlacierBlock = overrideArrowGlacier
-	}
-	if overrideTerminalTotalDifficulty != nil {
-		newcfg.TerminalTotalDifficulty = overrideTerminalTotalDifficulty
-	}
-=======
 	applyOverrides(newcfg)
->>>>>>> ea9e62ca
 	if err := newcfg.CheckConfigForkOrder(); err != nil {
 		return newcfg, common.Hash{}, err
 	}
-
 	storedcfg := rawdb.ReadChainConfig(db, stored)
 	if storedcfg == nil {
 		log.Warn("Found genesis block without chain config")
 		rawdb.WriteChainConfig(db, stored, newcfg)
 		return newcfg, stored, nil
 	}
-<<<<<<< HEAD
-=======
 	storedData, _ := json.Marshal(storedcfg)
->>>>>>> ea9e62ca
 	// Special case: if a private network is being used (no genesis and also no
 	// mainnet hash in the database), we must not apply the `configOrDefault`
 	// chain config as that would be AllProtocolChanges (applying any new fork
@@ -433,16 +365,7 @@
 	// apply the overrides.
 	if genesis == nil && stored != params.MainnetGenesisHash {
 		newcfg = storedcfg
-<<<<<<< HEAD
-		if overrideArrowGlacier != nil {
-			newcfg.ArrowGlacierBlock = overrideArrowGlacier
-		}
-		if overrideTerminalTotalDifficulty != nil {
-			newcfg.TerminalTotalDifficulty = overrideTerminalTotalDifficulty
-		}
-=======
 		applyOverrides(newcfg)
->>>>>>> ea9e62ca
 	}
 	// Check config compatibility and write the config. Compatibility errors
 	// are returned to the caller unless we're already at block zero.
@@ -454,15 +377,10 @@
 	if compatErr != nil && ((head.Number.Uint64() != 0 && compatErr.RewindToBlock != 0) || (head.Time != 0 && compatErr.RewindToTime != 0)) {
 		return newcfg, stored, compatErr
 	}
-<<<<<<< HEAD
-
-	rawdb.WriteChainConfig(db, stored, newcfg)
-=======
 	// Don't overwrite if the old is identical to the new
 	if newData, _ := json.Marshal(newcfg); !bytes.Equal(storedData, newData) {
 		rawdb.WriteChainConfig(db, stored, newcfg)
 	}
->>>>>>> ea9e62ca
 	return newcfg, stored, nil
 }
 
@@ -508,11 +426,6 @@
 		return g.Config
 	case ghash == params.MainnetGenesisHash:
 		return params.MainnetChainConfig
-<<<<<<< HEAD
-	case ghash == params.RopstenGenesisHash:
-		return params.RopstenChainConfig
-=======
->>>>>>> ea9e62ca
 	case ghash == params.SepoliaGenesisHash:
 		return params.SepoliaChainConfig
 	case ghash == params.RinkebyGenesisHash:
@@ -530,19 +443,9 @@
 	}
 }
 
-<<<<<<< HEAD
-// ToBlock creates the genesis block and writes state of a genesis specification
-// to the given database (or discards it if nil).
-func (g *Genesis) ToBlock(db ethdb.Database) *types.Block {
-	if db == nil {
-		db = rawdb.NewMemoryDatabase()
-	}
-	root, err := g.Alloc.flush(db)
-=======
 // ToBlock returns the genesis block according to genesis specification.
 func (g *Genesis) ToBlock() *types.Block {
 	root, err := g.Alloc.deriveHash()
->>>>>>> ea9e62ca
 	if err != nil {
 		panic(err)
 	}
@@ -573,16 +476,12 @@
 			head.BaseFee = new(big.Int).SetUint64(params.InitialBaseFee)
 		}
 	}
-<<<<<<< HEAD
-	return types.NewBlock(head, nil, nil, nil, trie.NewStackTrie(nil))
-=======
 	var withdrawals []*types.Withdrawal
 	if g.Config != nil && g.Config.IsShanghai(g.Timestamp) {
 		head.WithdrawalsHash = &types.EmptyWithdrawalsHash
 		withdrawals = make([]*types.Withdrawal, 0)
 	}
 	return types.NewBlock(head, nil, nil, nil, trie.NewStackTrie(nil)).WithWithdrawals(withdrawals)
->>>>>>> ea9e62ca
 }
 
 // Commit writes the block and state of a genesis specification to the database.
@@ -602,14 +501,10 @@
 	if config.Clique != nil && len(block.Extra()) < 32+crypto.SignatureLength {
 		return nil, errors.New("can't start clique chain without signers")
 	}
-<<<<<<< HEAD
-	if err := g.Alloc.write(db, block.Hash()); err != nil {
-=======
 	// All the checks has passed, flush the states derived from the genesis
 	// specification as well as the specification itself into the provided
 	// database.
 	if err := g.Alloc.flush(db, triedb, block.Hash()); err != nil {
->>>>>>> ea9e62ca
 		return nil, err
 	}
 	rawdb.WriteTd(db, block.Hash(), block.NumberU64(), block.Difficulty())
@@ -671,7 +566,19 @@
 	}
 }
 
-<<<<<<< HEAD
+// DefaultSepoliaGenesisBlock returns the Sepolia network genesis block.
+func DefaultSepoliaGenesisBlock() *Genesis {
+	return &Genesis{
+		Config:     params.SepoliaChainConfig,
+		Nonce:      0,
+		ExtraData:  []byte("Sepolia, Athens, Attica, Greece!"),
+		GasLimit:   0x1c9c380,
+		Difficulty: big.NewInt(0x20000),
+		Timestamp:  1633267481,
+		Alloc:      decodePrealloc(sepoliaAllocData),
+	}
+}
+
 // DefaultMumbaiGenesisBlock returns the Mumbai network genesis block.
 func DefaultMumbaiGenesisBlock() *Genesis {
 	return &Genesis{
@@ -700,22 +607,6 @@
 	}
 }
 
-=======
->>>>>>> ea9e62ca
-// DefaultSepoliaGenesisBlock returns the Sepolia network genesis block.
-func DefaultSepoliaGenesisBlock() *Genesis {
-	return &Genesis{
-		Config:     params.SepoliaChainConfig,
-		Nonce:      0,
-		ExtraData:  []byte("Sepolia, Athens, Attica, Greece!"),
-		GasLimit:   0x1c9c380,
-		Difficulty: big.NewInt(0x20000),
-		Timestamp:  1633267481,
-		Alloc:      decodePrealloc(sepoliaAllocData),
-	}
-}
-
-<<<<<<< HEAD
 func DefaultKilnGenesisBlock() *Genesis {
 	g := new(Genesis)
 	reader := strings.NewReader(KilnAllocData)
@@ -725,8 +616,6 @@
 	return g
 }
 
-=======
->>>>>>> ea9e62ca
 // DeveloperGenesisBlock returns the 'geth --dev' genesis block.
 func DeveloperGenesisBlock(period uint64, gasLimit uint64, faucet common.Address) *Genesis {
 	// Override the default period to the user requested one
