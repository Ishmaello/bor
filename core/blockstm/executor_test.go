--- conflicted
+++ resolved
@@ -22,11 +22,7 @@
 const greenTick = "✅"
 const redCross = "❌"
 
-<<<<<<< HEAD
-// const threeRockets = "🚀🚀🚀"
-=======
 const threeRockets = "🚀🚀🚀"
->>>>>>> 6f16d006
 
 type Op struct {
 	key      Key
@@ -310,67 +306,6 @@
 	fmt.Printf("Total exec duration: %v, total serial duration: %v, time reduced: %v, time reduced percent: %.2f%%\n", totalExecDuration, totalSerialDuration, totalSerialDuration-totalExecDuration, float64(totalSerialDuration-totalExecDuration)/float64(totalSerialDuration)*100)
 }
 
-<<<<<<< HEAD
-// // nolint: gocognit
-// func testExecutorCombWithMetadata(t *testing.T, totalTxs []int, numReads []int, numWrites []int, numNonIOs []int, taskRunner TaskRunnerWithMetadata) {
-// 	t.Helper()
-// 	log.Root().SetHandler(log.LvlFilterHandler(log.LvlDebug, log.StreamHandler(os.Stderr, log.TerminalFormat(false))))
-
-// 	improved := 0
-// 	improvedMetadata := 0
-// 	rocket := 0
-// 	total := 0
-
-// 	totalExecDuration := time.Duration(0)
-// 	totalExecDurationMetadata := time.Duration(0)
-// 	totalSerialDuration := time.Duration(0)
-
-// 	for _, numTx := range totalTxs {
-// 		for _, numRead := range numReads {
-// 			for _, numWrite := range numWrites {
-// 				for _, numNonIO := range numNonIOs {
-// 					log.Info("Executing block", "numTx", numTx, "numRead", numRead, "numWrite", numWrite, "numNonIO", numNonIO)
-// 					execDuration, execDurationMetadata, expectedSerialDuration := taskRunner(numTx, numRead, numWrite, numNonIO)
-
-// 					if execDuration < expectedSerialDuration {
-// 						improved++
-// 					}
-// 					total++
-
-// 					performance := greenTick
-
-// 					if execDuration >= expectedSerialDuration {
-// 						performance = redCross
-
-// 						if execDurationMetadata <= expectedSerialDuration {
-// 							performance = threeRockets
-// 							rocket++
-// 						}
-// 					}
-
-// 					if execDuration >= execDurationMetadata {
-// 						improvedMetadata++
-// 					}
-
-// 					fmt.Printf("WITHOUT METADATA: exec duration %v, serial duration             %v, time reduced %v %.2f%%, %v \n", execDuration, expectedSerialDuration, expectedSerialDuration-execDuration, float64(expectedSerialDuration-execDuration)/float64(expectedSerialDuration)*100, performance)
-// 					fmt.Printf("WITH METADATA:    exec duration %v, exec duration with metadata %v, time reduced %v %.2f%%\n", execDuration, execDurationMetadata, execDuration-execDurationMetadata, float64(execDuration-execDurationMetadata)/float64(execDuration)*100)
-
-// 					totalExecDuration += execDuration
-// 					totalExecDurationMetadata += execDurationMetadata
-// 					totalSerialDuration += expectedSerialDuration
-// 				}
-// 			}
-// 		}
-// 	}
-
-// 	fmt.Println("\nImproved: ", improved, "Total: ", total, "success rate: ", float64(improved)/float64(total)*100)
-// 	fmt.Println("Metadata Better: ", improvedMetadata, "out of: ", total, "success rate: ", float64(improvedMetadata)/float64(total)*100)
-// 	fmt.Println("Rockets (Time of: metadata < serial < without metadata): ", rocket)
-// 	fmt.Printf("\nWithout metadata <> serial:        Total exec duration:          %v, total serial duration       : %v, time reduced: %v, time reduced percent: %.2f%%\n", totalExecDuration, totalSerialDuration, totalSerialDuration-totalExecDuration, float64(totalSerialDuration-totalExecDuration)/float64(totalSerialDuration)*100)
-// 	fmt.Printf("With metadata    <> serial:        Total exec duration metadata: %v, total serial duration       : %v, time reduced: %v, time reduced percent: %.2f%%\n", totalExecDurationMetadata, totalSerialDuration, totalSerialDuration-totalExecDurationMetadata, float64(totalSerialDuration-totalExecDurationMetadata)/float64(totalSerialDuration)*100)
-// 	fmt.Printf("Without metadata <> with metadata: Total exec duration:          %v, total exec duration metadata: %v, time reduced: %v, time reduced percent: %.2f%%\n", totalExecDuration, totalExecDurationMetadata, totalExecDuration-totalExecDurationMetadata, float64(totalExecDuration-totalExecDurationMetadata)/float64(totalExecDuration)*100)
-// }
-=======
 // nolint: gocognit
 func testExecutorCombWithMetadata(t *testing.T, totalTxs []int, numReads []int, numWrites []int, numNonIOs []int, taskRunner TaskRunnerWithMetadata) {
 	t.Helper()
@@ -430,7 +365,6 @@
 	fmt.Printf("With metadata    <> serial:        Total exec duration metadata: %v, total serial duration       : %v, time reduced: %v, time reduced percent: %.2f%%\n", totalExecDurationMetadata, totalSerialDuration, totalSerialDuration-totalExecDurationMetadata, float64(totalSerialDuration-totalExecDurationMetadata)/float64(totalSerialDuration)*100)
 	fmt.Printf("Without metadata <> with metadata: Total exec duration:          %v, total exec duration metadata: %v, time reduced: %v, time reduced percent: %.2f%%\n", totalExecDuration, totalExecDurationMetadata, totalExecDuration-totalExecDurationMetadata, float64(totalExecDuration-totalExecDurationMetadata)/float64(totalExecDuration)*100)
 }
->>>>>>> 6f16d006
 
 func composeValidations(checks []PropertyCheck) PropertyCheck {
 	return func(pe *ParallelExecutor) error {
@@ -520,18 +454,6 @@
 	return duration
 }
 
-<<<<<<< HEAD
-// func runParallelGetMetadata(t *testing.T, tasks []ExecTask, validation PropertyCheck) map[int]map[int]bool {
-// 	t.Helper()
-
-// 	// fmt.Println("len(tasks)", len(tasks))
-// 	res, err := executeParallelWithCheck(tasks, true, validation, false)
-
-// 	assert.NoError(t, err, "error occur during parallel execution")
-
-// 	return res.AllDeps
-// }
-=======
 func runParallelGetMetadata(t *testing.T, tasks []ExecTask, validation PropertyCheck) map[int]map[int]bool {
 	t.Helper()
 
@@ -542,7 +464,6 @@
 
 	return res.AllDeps
 }
->>>>>>> 6f16d006
 
 func TestLessConflicts(t *testing.T) {
 	t.Parallel()
@@ -568,53 +489,6 @@
 	testExecutorComb(t, totalTxs, numReads, numWrites, numNonIO, taskRunner)
 }
 
-<<<<<<< HEAD
-// func TestLessConflictsWithMetadata(t *testing.T) {
-// 	t.Parallel()
-// 	rand.Seed(0)
-
-// 	totalTxs := []int{10, 50, 100, 200, 300}
-// 	numReads := []int{20, 100, 200}
-// 	numWrites := []int{20, 100, 200}
-// 	numNonIOs := []int{100, 500}
-
-// 	checks := composeValidations([]PropertyCheck{checkNoStatusOverlap, checkNoDroppedTx})
-
-// 	taskRunner := func(numTx int, numRead int, numWrite int, numNonIO int) (time.Duration, time.Duration, time.Duration) {
-// 		sender := func(i int) common.Address {
-// 			randomness := rand.Intn(10) + 10
-// 			return common.BigToAddress(big.NewInt(int64(i % randomness)))
-// 		}
-// 		tasks, serialDuration := taskFactory(numTx, sender, numRead, numWrite, numNonIO, randomPathGenerator, readTime, writeTime, nonIOTime)
-
-// 		parallelDuration := runParallel(t, tasks, checks, false)
-
-// 		allDeps := runParallelGetMetadata(t, tasks, checks)
-
-// 		newTasks := make([]ExecTask, 0, len(tasks))
-
-// 		for _, t := range tasks {
-// 			temp := t.(*testExecTask)
-
-// 			keys := make([]int, len(allDeps[temp.txIdx]))
-
-// 			i := 0
-
-// 			for k := range allDeps[temp.txIdx] {
-// 				keys[i] = k
-// 				i++
-// 			}
-
-// 			temp.dependencies = keys
-// 			newTasks = append(newTasks, temp)
-// 		}
-
-// 		return parallelDuration, runParallel(t, newTasks, checks, true), serialDuration
-// 	}
-
-// 	testExecutorCombWithMetadata(t, totalTxs, numReads, numWrites, numNonIOs, taskRunner)
-// }
-=======
 func TestLessConflictsWithMetadata(t *testing.T) {
 	t.Parallel()
 	rand.Seed(0)
@@ -660,7 +534,6 @@
 
 	testExecutorCombWithMetadata(t, totalTxs, numReads, numWrites, numNonIOs, taskRunner)
 }
->>>>>>> 6f16d006
 
 func TestZeroTx(t *testing.T) {
 	t.Parallel()
@@ -704,50 +577,6 @@
 	testExecutorComb(t, totalTxs, numReads, numWrites, numNonIO, taskRunner)
 }
 
-<<<<<<< HEAD
-// func TestAlternatingTxWithMetadata(t *testing.T) {
-// 	t.Parallel()
-// 	rand.Seed(0)
-
-// 	totalTxs := []int{200}
-// 	numReads := []int{20}
-// 	numWrites := []int{20}
-// 	numNonIO := []int{100}
-
-// 	checks := composeValidations([]PropertyCheck{checkNoStatusOverlap, checkNoDroppedTx})
-
-// 	taskRunner := func(numTx int, numRead int, numWrite int, numNonIO int) (time.Duration, time.Duration, time.Duration) {
-// 		sender := func(i int) common.Address { return common.BigToAddress(big.NewInt(int64(i % 2))) }
-// 		tasks, serialDuration := taskFactory(numTx, sender, numRead, numWrite, numNonIO, randomPathGenerator, readTime, writeTime, nonIOTime)
-
-// 		parallelDuration := runParallel(t, tasks, checks, false)
-
-// 		allDeps := runParallelGetMetadata(t, tasks, checks)
-
-// 		newTasks := make([]ExecTask, 0, len(tasks))
-
-// 		for _, t := range tasks {
-// 			temp := t.(*testExecTask)
-
-// 			keys := make([]int, len(allDeps[temp.txIdx]))
-
-// 			i := 0
-
-// 			for k := range allDeps[temp.txIdx] {
-// 				keys[i] = k
-// 				i++
-// 			}
-
-// 			temp.dependencies = keys
-// 			newTasks = append(newTasks, temp)
-// 		}
-
-// 		return parallelDuration, runParallel(t, newTasks, checks, true), serialDuration
-// 	}
-
-// 	testExecutorCombWithMetadata(t, totalTxs, numReads, numWrites, numNonIO, taskRunner)
-// }
-=======
 func TestAlternatingTxWithMetadata(t *testing.T) {
 	t.Parallel()
 	rand.Seed(0)
@@ -790,7 +619,6 @@
 
 	testExecutorCombWithMetadata(t, totalTxs, numReads, numWrites, numNonIO, taskRunner)
 }
->>>>>>> 6f16d006
 
 func TestMoreConflicts(t *testing.T) {
 	t.Parallel()
@@ -816,53 +644,6 @@
 	testExecutorComb(t, totalTxs, numReads, numWrites, numNonIO, taskRunner)
 }
 
-<<<<<<< HEAD
-// func TestMoreConflictsWithMetadata(t *testing.T) {
-// 	t.Parallel()
-// 	rand.Seed(0)
-
-// 	totalTxs := []int{10, 50, 100, 200, 300}
-// 	numReads := []int{20, 100, 200}
-// 	numWrites := []int{20, 100, 200}
-// 	numNonIO := []int{100, 500}
-
-// 	checks := composeValidations([]PropertyCheck{checkNoStatusOverlap, checkNoDroppedTx})
-
-// 	taskRunner := func(numTx int, numRead int, numWrite int, numNonIO int) (time.Duration, time.Duration, time.Duration) {
-// 		sender := func(i int) common.Address {
-// 			randomness := rand.Intn(10) + 10
-// 			return common.BigToAddress(big.NewInt(int64(i / randomness)))
-// 		}
-// 		tasks, serialDuration := taskFactory(numTx, sender, numRead, numWrite, numNonIO, randomPathGenerator, readTime, writeTime, nonIOTime)
-
-// 		parallelDuration := runParallel(t, tasks, checks, false)
-
-// 		allDeps := runParallelGetMetadata(t, tasks, checks)
-
-// 		newTasks := make([]ExecTask, 0, len(tasks))
-
-// 		for _, t := range tasks {
-// 			temp := t.(*testExecTask)
-
-// 			keys := make([]int, len(allDeps[temp.txIdx]))
-
-// 			i := 0
-
-// 			for k := range allDeps[temp.txIdx] {
-// 				keys[i] = k
-// 				i++
-// 			}
-
-// 			temp.dependencies = keys
-// 			newTasks = append(newTasks, temp)
-// 		}
-
-// 		return parallelDuration, runParallel(t, newTasks, checks, true), serialDuration
-// 	}
-
-// 	testExecutorCombWithMetadata(t, totalTxs, numReads, numWrites, numNonIO, taskRunner)
-// }
-=======
 func TestMoreConflictsWithMetadata(t *testing.T) {
 	t.Parallel()
 	rand.Seed(0)
@@ -908,7 +689,6 @@
 
 	testExecutorCombWithMetadata(t, totalTxs, numReads, numWrites, numNonIO, taskRunner)
 }
->>>>>>> 6f16d006
 
 func TestRandomTx(t *testing.T) {
 	t.Parallel()
@@ -932,51 +712,6 @@
 	testExecutorComb(t, totalTxs, numReads, numWrites, numNonIO, taskRunner)
 }
 
-<<<<<<< HEAD
-// func TestRandomTxWithMetadata(t *testing.T) {
-// 	t.Parallel()
-// 	rand.Seed(0)
-
-// 	totalTxs := []int{10, 50, 100, 200, 300}
-// 	numReads := []int{20, 100, 200}
-// 	numWrites := []int{20, 100, 200}
-// 	numNonIO := []int{100, 500}
-
-// 	checks := composeValidations([]PropertyCheck{checkNoStatusOverlap, checkNoDroppedTx})
-
-// 	taskRunner := func(numTx int, numRead int, numWrite int, numNonIO int) (time.Duration, time.Duration, time.Duration) {
-// 		// Randomly assign this tx to one of 10 senders
-// 		sender := func(i int) common.Address { return common.BigToAddress(big.NewInt(int64(rand.Intn(10)))) }
-// 		tasks, serialDuration := taskFactory(numTx, sender, numRead, numWrite, numNonIO, randomPathGenerator, readTime, writeTime, nonIOTime)
-
-// 		parallelDuration := runParallel(t, tasks, checks, false)
-
-// 		allDeps := runParallelGetMetadata(t, tasks, checks)
-
-// 		newTasks := make([]ExecTask, 0, len(tasks))
-
-// 		for _, t := range tasks {
-// 			temp := t.(*testExecTask)
-
-// 			keys := make([]int, len(allDeps[temp.txIdx]))
-
-// 			i := 0
-
-// 			for k := range allDeps[temp.txIdx] {
-// 				keys[i] = k
-// 				i++
-// 			}
-
-// 			temp.dependencies = keys
-// 			newTasks = append(newTasks, temp)
-// 		}
-
-// 		return parallelDuration, runParallel(t, newTasks, checks, true), serialDuration
-// 	}
-
-// 	testExecutorCombWithMetadata(t, totalTxs, numReads, numWrites, numNonIO, taskRunner)
-// }
-=======
 func TestRandomTxWithMetadata(t *testing.T) {
 	t.Parallel()
 	rand.Seed(0)
@@ -1020,7 +755,6 @@
 
 	testExecutorCombWithMetadata(t, totalTxs, numReads, numWrites, numNonIO, taskRunner)
 }
->>>>>>> 6f16d006
 
 func TestTxWithLongTailRead(t *testing.T) {
 	t.Parallel()
@@ -1049,56 +783,6 @@
 	testExecutorComb(t, totalTxs, numReads, numWrites, numNonIO, taskRunner)
 }
 
-<<<<<<< HEAD
-// func TestTxWithLongTailReadWithMetadata(t *testing.T) {
-// 	t.Parallel()
-// 	rand.Seed(0)
-
-// 	totalTxs := []int{10, 50, 100, 200, 300}
-// 	numReads := []int{20, 100, 200}
-// 	numWrites := []int{20, 100, 200}
-// 	numNonIO := []int{100, 500}
-
-// 	checks := composeValidations([]PropertyCheck{checkNoStatusOverlap, checkNoDroppedTx})
-
-// 	taskRunner := func(numTx int, numRead int, numWrite int, numNonIO int) (time.Duration, time.Duration, time.Duration) {
-// 		sender := func(i int) common.Address {
-// 			randomness := rand.Intn(10) + 10
-// 			return common.BigToAddress(big.NewInt(int64(i / randomness)))
-// 		}
-
-// 		longTailReadTimer := longTailTimeGenerator(4*time.Microsecond, 12*time.Microsecond, 7, 10)
-
-// 		tasks, serialDuration := taskFactory(numTx, sender, numRead, numWrite, numNonIO, randomPathGenerator, longTailReadTimer, writeTime, nonIOTime)
-
-// 		parallelDuration := runParallel(t, tasks, checks, false)
-
-// 		allDeps := runParallelGetMetadata(t, tasks, checks)
-
-// 		newTasks := make([]ExecTask, 0, len(tasks))
-
-// 		for _, t := range tasks {
-// 			temp := t.(*testExecTask)
-
-// 			keys := make([]int, len(allDeps[temp.txIdx]))
-
-// 			i := 0
-
-// 			for k := range allDeps[temp.txIdx] {
-// 				keys[i] = k
-// 				i++
-// 			}
-
-// 			temp.dependencies = keys
-// 			newTasks = append(newTasks, temp)
-// 		}
-
-// 		return parallelDuration, runParallel(t, newTasks, checks, true), serialDuration
-// 	}
-
-// 	testExecutorCombWithMetadata(t, totalTxs, numReads, numWrites, numNonIO, taskRunner)
-// }
-=======
 func TestTxWithLongTailReadWithMetadata(t *testing.T) {
 	t.Parallel()
 	rand.Seed(0)
@@ -1147,7 +831,6 @@
 
 	testExecutorCombWithMetadata(t, totalTxs, numReads, numWrites, numNonIO, taskRunner)
 }
->>>>>>> 6f16d006
 
 func TestDexScenario(t *testing.T) {
 	t.Parallel()
@@ -1184,64 +867,6 @@
 	testExecutorComb(t, totalTxs, numReads, numWrites, numNonIO, taskRunner)
 }
 
-<<<<<<< HEAD
-// func TestDexScenarioWithMetadata(t *testing.T) {
-// 	t.Parallel()
-// 	rand.Seed(0)
-
-// 	totalTxs := []int{10, 50, 100, 200, 300}
-// 	numReads := []int{20, 100, 200}
-// 	numWrites := []int{20, 100, 200}
-// 	numNonIO := []int{100, 500}
-
-// 	postValidation := func(pe *ParallelExecutor) error {
-// 		if pe.lastSettled == len(pe.tasks) {
-// 			for i, inputs := range pe.lastTxIO.inputs {
-// 				for _, input := range inputs {
-// 					if input.V.TxnIndex != i-1 {
-// 						return fmt.Errorf("Tx %d should depend on tx %d, but it actually depends on %d", i, i-1, input.V.TxnIndex)
-// 					}
-// 				}
-// 			}
-// 		}
-
-// 		return nil
-// 	}
-
-// 	checks := composeValidations([]PropertyCheck{checkNoStatusOverlap, postValidation, checkNoDroppedTx})
-
-// 	taskRunner := func(numTx int, numRead int, numWrite int, numNonIO int) (time.Duration, time.Duration, time.Duration) {
-// 		sender := func(i int) common.Address { return common.BigToAddress(big.NewInt(int64(i))) }
-// 		tasks, serialDuration := taskFactory(numTx, sender, numRead, numWrite, numNonIO, dexPathGenerator, readTime, writeTime, nonIOTime)
-
-// 		parallelDuration := runParallel(t, tasks, checks, false)
-
-// 		allDeps := runParallelGetMetadata(t, tasks, checks)
-
-// 		newTasks := make([]ExecTask, 0, len(tasks))
-
-// 		for _, t := range tasks {
-// 			temp := t.(*testExecTask)
-
-// 			keys := make([]int, len(allDeps[temp.txIdx]))
-
-// 			i := 0
-
-// 			for k := range allDeps[temp.txIdx] {
-// 				keys[i] = k
-// 				i++
-// 			}
-
-// 			temp.dependencies = keys
-// 			newTasks = append(newTasks, temp)
-// 		}
-
-// 		return parallelDuration, runParallel(t, newTasks, checks, true), serialDuration
-// 	}
-
-// 	testExecutorCombWithMetadata(t, totalTxs, numReads, numWrites, numNonIO, taskRunner)
-// }
-=======
 func TestDexScenarioWithMetadata(t *testing.T) {
 	t.Parallel()
 	rand.Seed(0)
@@ -1297,5 +922,4 @@
 	}
 
 	testExecutorCombWithMetadata(t, totalTxs, numReads, numWrites, numNonIO, taskRunner)
-}
->>>>>>> 6f16d006
+}