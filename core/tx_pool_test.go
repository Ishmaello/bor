// Copyright 2015 The go-ethereum Authors
// This file is part of the go-ethereum library.
//
// The go-ethereum library is free software: you can redistribute it and/or modify
// it under the terms of the GNU Lesser General Public License as published by
// the Free Software Foundation, either version 3 of the License, or
// (at your option) any later version.
//
// The go-ethereum library is distributed in the hope that it will be useful,
// but WITHOUT ANY WARRANTY; without even the implied warranty of
// MERCHANTABILITY or FITNESS FOR A PARTICULAR PURPOSE. See the
// GNU Lesser General Public License for more details.
//
// You should have received a copy of the GNU Lesser General Public License
// along with the go-ethereum library. If not, see <http://www.gnu.org/licenses/>.

package core

import (
	"context"
	"crypto/ecdsa"
	"errors"
	"fmt"
	"io"
	"io/ioutil"
	"math/big"
	"math/rand"
	"os"
	"runtime"
	"strings"
	"sync"
	"sync/atomic"
	"testing"
	"time"

	"github.com/holiman/uint256"
<<<<<<< HEAD
=======
	"go.uber.org/goleak"
>>>>>>> 19fe8b41
	"gonum.org/v1/gonum/floats"
	"gonum.org/v1/gonum/stat"
	"pgregory.net/rapid"

	"github.com/ethereum/go-ethereum/common"
	"github.com/ethereum/go-ethereum/common/debug"
	"github.com/ethereum/go-ethereum/common/leak"
	"github.com/ethereum/go-ethereum/core/rawdb"
	"github.com/ethereum/go-ethereum/core/state"
	"github.com/ethereum/go-ethereum/core/types"
	"github.com/ethereum/go-ethereum/crypto"
	"github.com/ethereum/go-ethereum/event"
	"github.com/ethereum/go-ethereum/params"
	"github.com/ethereum/go-ethereum/trie"

	"github.com/JekaMas/crand"
)

var (
	// testTxPoolConfig is a transaction pool configuration without stateful disk
	// sideeffects used during testing.
	testTxPoolConfig TxPoolConfig

	// eip1559Config is a chain config with EIP-1559 enabled at block 0.
	eip1559Config *params.ChainConfig
)

const (
	txPoolGasLimit = 10_000_000
)

func init() {
	testTxPoolConfig = DefaultTxPoolConfig
	testTxPoolConfig.Journal = ""

	cpy := *params.TestChainConfig
	eip1559Config = &cpy
	eip1559Config.BerlinBlock = common.Big0
	eip1559Config.LondonBlock = common.Big0
}

type testBlockChain struct {
	gasLimit      uint64 // must be first field for 64 bit alignment (atomic access)
	statedb       *state.StateDB
	chainHeadFeed *event.Feed
}

func (bc *testBlockChain) CurrentBlock() *types.Block {
	return types.NewBlock(&types.Header{
		GasLimit: atomic.LoadUint64(&bc.gasLimit),
	}, nil, nil, nil, trie.NewStackTrie(nil))
}

func (bc *testBlockChain) GetBlock(hash common.Hash, number uint64) *types.Block {
	return bc.CurrentBlock()
}

func (bc *testBlockChain) StateAt(common.Hash) (*state.StateDB, error) {
	return bc.statedb, nil
}

func (bc *testBlockChain) SubscribeChainHeadEvent(ch chan<- ChainHeadEvent) event.Subscription {
	return bc.chainHeadFeed.Subscribe(ch)
}

func transaction(nonce uint64, gaslimit uint64, key *ecdsa.PrivateKey) *types.Transaction {
	return pricedTransaction(nonce, gaslimit, big.NewInt(1), key)
}

func pricedTransaction(nonce uint64, gaslimit uint64, gasprice *big.Int, key *ecdsa.PrivateKey) *types.Transaction {
	tx, _ := types.SignTx(types.NewTransaction(nonce, common.Address{0x01}, big.NewInt(100), gaslimit, gasprice, nil), types.HomesteadSigner{}, key)
	return tx
}

func pricedDataTransaction(nonce uint64, gaslimit uint64, gasprice *big.Int, key *ecdsa.PrivateKey, bytes uint64) *types.Transaction {
	data := make([]byte, bytes)
	rand.Read(data)

	tx, _ := types.SignTx(types.NewTransaction(nonce, common.Address{}, big.NewInt(0), gaslimit, gasprice, data), types.HomesteadSigner{}, key)
	return tx
}

func dynamicFeeTx(nonce uint64, gaslimit uint64, gasFee *big.Int, tip *big.Int, key *ecdsa.PrivateKey) *types.Transaction {
	tx, _ := types.SignNewTx(key, types.LatestSignerForChainID(params.TestChainConfig.ChainID), &types.DynamicFeeTx{
		ChainID:    params.TestChainConfig.ChainID,
		Nonce:      nonce,
		GasTipCap:  tip,
		GasFeeCap:  gasFee,
		Gas:        gaslimit,
		To:         &common.Address{},
		Value:      big.NewInt(100),
		Data:       nil,
		AccessList: nil,
	})
	return tx
}

func setupTxPool() (*TxPool, *ecdsa.PrivateKey) {
	return setupTxPoolWithConfig(params.TestChainConfig, testTxPoolConfig, txPoolGasLimit)
}

func setupTxPoolWithConfig(config *params.ChainConfig, txPoolConfig TxPoolConfig, gasLimit uint64, options ...func(pool *TxPool)) (*TxPool, *ecdsa.PrivateKey) {
	statedb, _ := state.New(common.Hash{}, state.NewDatabase(rawdb.NewMemoryDatabase()), nil)

	blockchain := &testBlockChain{gasLimit, statedb, new(event.Feed)}

	key, _ := crypto.GenerateKey()

	pool := NewTxPool(txPoolConfig, config, blockchain, options...)

	// wait for the pool to initialize
	<-pool.initDoneCh
	return pool, key
}

// validateTxPoolInternals checks various consistency invariants within the pool.
func validateTxPoolInternals(pool *TxPool) error {
	pool.mu.RLock()
	defer pool.mu.RUnlock()

	// Ensure the total transaction set is consistent with pending + queued
	pending, queued := pool.stats()
	if total := pool.all.Count(); total != pending+queued {
		return fmt.Errorf("total transaction count %d != %d pending + %d queued", total, pending, queued)
	}

	pool.priced.Reheap()
	priced, remote := pool.priced.urgent.Len()+pool.priced.floating.Len(), pool.all.RemoteCount()
	if priced != remote {
		return fmt.Errorf("total priced transaction count %d != %d", priced, remote)
	}

	// Ensure the next nonce to assign is the correct one
	pool.pendingMu.RLock()
	defer pool.pendingMu.RUnlock()

	for addr, txs := range pool.pending {
		// Find the last transaction
		var last uint64
		for nonce := range txs.txs.items {
			if last < nonce {
				last = nonce
			}
		}

		if nonce := pool.pendingNonces.get(addr); nonce != last+1 {
			return fmt.Errorf("pending nonce mismatch: have %v, want %v", nonce, last+1)
		}
	}

	return nil
}

// validateEvents checks that the correct number of transaction addition events
// were fired on the pool's event feed.
func validateEvents(events chan NewTxsEvent, count int) error {
	var received []*types.Transaction

	for len(received) < count {
		select {
		case ev := <-events:
			received = append(received, ev.Txs...)
		case <-time.After(time.Second):
			return fmt.Errorf("event #%d not fired", len(received))
		}
	}
	if len(received) > count {
		return fmt.Errorf("more than %d events fired: %v", count, received[count:])
	}
	select {
	case ev := <-events:
		return fmt.Errorf("more than %d events fired: %v", count, ev.Txs)

	case <-time.After(50 * time.Millisecond):
		// This branch should be "default", but it's a data race between goroutines,
		// reading the event channel and pushing into it, so better wait a bit ensuring
		// really nothing gets injected.
	}
	return nil
}

func deriveSender(tx *types.Transaction) (common.Address, error) {
	return types.Sender(types.HomesteadSigner{}, tx)
}

type testChain struct {
	*testBlockChain
	address common.Address
	trigger *bool
}

// testChain.State() is used multiple times to reset the pending state.
// when simulate is true it will create a state that indicates
// that tx0 and tx1 are included in the chain.
func (c *testChain) State() (*state.StateDB, error) {
	// delay "state change" by one. The tx pool fetches the
	// state multiple times and by delaying it a bit we simulate
	// a state change between those fetches.
	stdb := c.statedb
	if *c.trigger {
		c.statedb, _ = state.New(common.Hash{}, state.NewDatabase(rawdb.NewMemoryDatabase()), nil)
		// simulate that the new head block included tx0 and tx1
		c.statedb.SetNonce(c.address, 2)
		c.statedb.SetBalance(c.address, new(big.Int).SetUint64(params.Ether))
		*c.trigger = false
	}
	return stdb, nil
}

// This test simulates a scenario where a new block is imported during a
// state reset and tests whether the pending state is in sync with the
// block head event that initiated the resetState().
func TestStateChangeDuringTransactionPoolReset(t *testing.T) {
	t.Parallel()

	var (
		key, _     = crypto.GenerateKey()
		address    = crypto.PubkeyToAddress(key.PublicKey)
		statedb, _ = state.New(common.Hash{}, state.NewDatabase(rawdb.NewMemoryDatabase()), nil)
		trigger    = false
	)

	// setup pool with 2 transaction in it
	statedb.SetBalance(address, new(big.Int).SetUint64(params.Ether))
	blockchain := &testChain{&testBlockChain{1000000000, statedb, new(event.Feed)}, address, &trigger}

	tx0 := transaction(0, 100000, key)
	tx1 := transaction(1, 100000, key)

	pool := NewTxPool(testTxPoolConfig, params.TestChainConfig, blockchain)
	defer pool.Stop()

	nonce := pool.Nonce(address)
	if nonce != 0 {
		t.Fatalf("Invalid nonce, want 0, got %d", nonce)
	}

	pool.AddRemotesSync([]*types.Transaction{tx0, tx1})

	nonce = pool.Nonce(address)
	if nonce != 2 {
		t.Fatalf("Invalid nonce, want 2, got %d", nonce)
	}

	// trigger state change in the background
	trigger = true
	<-pool.requestReset(nil, nil)

	nonce = pool.Nonce(address)
	if nonce != 2 {
		t.Fatalf("Invalid nonce, want 2, got %d", nonce)
	}
}

func testAddBalance(pool *TxPool, addr common.Address, amount *big.Int) {
	pool.mu.Lock()
	pool.currentState.AddBalance(addr, amount)
	pool.mu.Unlock()
}

func testSetNonce(pool *TxPool, addr common.Address, nonce uint64) {
	pool.mu.Lock()
	pool.currentState.SetNonce(addr, nonce)
	pool.mu.Unlock()
}

func getBalance(pool *TxPool, addr common.Address) *big.Int {
	bal := big.NewInt(0)

	pool.mu.Lock()
	bal.Set(pool.currentState.GetBalance(addr))
	pool.mu.Unlock()

	return bal
}

func TestInvalidTransactions(t *testing.T) {
	t.Parallel()

	pool, key := setupTxPool()
	defer pool.Stop()

	tx := transaction(0, 100, key)
	from, _ := deriveSender(tx)

	testAddBalance(pool, from, big.NewInt(1))
	if err := pool.AddRemote(tx); !errors.Is(err, ErrInsufficientFunds) {
		t.Error("expected", ErrInsufficientFunds)
	}

	balance := new(big.Int).Add(tx.Value(), new(big.Int).Mul(new(big.Int).SetUint64(tx.Gas()), tx.GasPrice()))
	testAddBalance(pool, from, balance)
	if err := pool.AddRemote(tx); !errors.Is(err, ErrIntrinsicGas) {
		t.Error("expected", ErrIntrinsicGas, "got", err)
	}

	testSetNonce(pool, from, 1)
	testAddBalance(pool, from, big.NewInt(0xffffffffffffff))
	tx = transaction(0, 100000, key)
	if err := pool.AddRemote(tx); !errors.Is(err, ErrNonceTooLow) {
		t.Error("expected", ErrNonceTooLow)
	}

	tx = transaction(1, 100000, key)

	pool.gasPriceMu.Lock()

	pool.gasPrice = big.NewInt(1000)
	pool.gasPriceUint = uint256.NewInt(1000)

	pool.gasPriceMu.Unlock()

	if err := pool.AddRemote(tx); !errors.Is(err, ErrUnderpriced) {
		t.Error("expected", ErrUnderpriced, "got", err)
	}

	if err := pool.AddLocal(tx); err != nil {
		t.Error("expected", nil, "got", err)
	}
}

func TestTransactionQueue(t *testing.T) {
	t.Parallel()

	pool, key := setupTxPool()
	defer pool.Stop()

	tx := transaction(0, 100, key)
	from, _ := deriveSender(tx)
	testAddBalance(pool, from, big.NewInt(1000))
	<-pool.requestReset(nil, nil)

	pool.enqueueTx(tx.Hash(), tx, false, true)
	<-pool.requestPromoteExecutables(newAccountSet(pool.signer, from))

	pool.pendingMu.RLock()
	if len(pool.pending) != 1 {
		t.Error("expected valid txs to be 1 is", len(pool.pending))
	}
	pool.pendingMu.RUnlock()

	tx = transaction(1, 100, key)
	from, _ = deriveSender(tx)
	testSetNonce(pool, from, 2)
	pool.enqueueTx(tx.Hash(), tx, false, true)

	<-pool.requestPromoteExecutables(newAccountSet(pool.signer, from))

	pool.pendingMu.RLock()
	if _, ok := pool.pending[from].txs.items[tx.Nonce()]; ok {
		t.Error("expected transaction to be in tx pool")
	}
	pool.pendingMu.RUnlock()

	if len(pool.queue) > 0 {
		t.Error("expected transaction queue to be empty. is", len(pool.queue))
	}
}

func TestTransactionQueue2(t *testing.T) {
	t.Parallel()

	pool, key := setupTxPool()
	defer pool.Stop()

	tx1 := transaction(0, 100, key)
	tx2 := transaction(10, 100, key)
	tx3 := transaction(11, 100, key)
	from, _ := deriveSender(tx1)
	testAddBalance(pool, from, big.NewInt(1000))
	pool.reset(nil, nil)

	pool.enqueueTx(tx1.Hash(), tx1, false, true)
	pool.enqueueTx(tx2.Hash(), tx2, false, true)
	pool.enqueueTx(tx3.Hash(), tx3, false, true)

	pool.promoteExecutables([]common.Address{from})

	pool.pendingMu.RLock()
	if len(pool.pending) != 1 {
		t.Error("expected pending length to be 1, got", len(pool.pending))
	}
	pool.pendingMu.RUnlock()

	if pool.queue[from].Len() != 2 {
		t.Error("expected len(queue) == 2, got", pool.queue[from].Len())
	}
}

func TestTransactionNegativeValue(t *testing.T) {
	t.Parallel()

	pool, key := setupTxPool()
	defer pool.Stop()

	tx, _ := types.SignTx(types.NewTransaction(0, common.Address{}, big.NewInt(-1), 100, big.NewInt(1), nil), types.HomesteadSigner{}, key)
	from, _ := deriveSender(tx)

	testAddBalance(pool, from, big.NewInt(1))

	if err := pool.AddRemote(tx); !errors.Is(err, ErrNegativeValue) {
		t.Error("expected", ErrNegativeValue, "got", err)
	}
}

func TestTransactionTipAboveFeeCap(t *testing.T) {
	t.Parallel()

	pool, key := setupTxPoolWithConfig(eip1559Config, testTxPoolConfig, txPoolGasLimit)
	defer pool.Stop()

	tx := dynamicFeeTx(0, 100, big.NewInt(1), big.NewInt(2), key)

	if err := pool.AddRemote(tx); !errors.Is(err, ErrTipAboveFeeCap) {
		t.Error("expected", ErrTipAboveFeeCap, "got", err)
	}
}

func TestTransactionVeryHighValues(t *testing.T) {
	t.Parallel()

	pool, key := setupTxPoolWithConfig(eip1559Config, testTxPoolConfig, txPoolGasLimit)
	defer pool.Stop()

	veryBigNumber := big.NewInt(1)
	veryBigNumber.Lsh(veryBigNumber, 300)

	tx := dynamicFeeTx(0, 100, big.NewInt(1), veryBigNumber, key)
	if err := pool.AddRemote(tx); !errors.Is(err, ErrTipVeryHigh) {
		t.Error("expected", ErrTipVeryHigh, "got", err)
	}

	tx2 := dynamicFeeTx(0, 100, veryBigNumber, big.NewInt(1), key)
	if err := pool.AddRemote(tx2); !errors.Is(err, ErrFeeCapVeryHigh) {
		t.Error("expected", ErrFeeCapVeryHigh, "got", err)
	}
}

func TestTransactionChainFork(t *testing.T) {
	t.Parallel()

	pool, key := setupTxPool()
	defer pool.Stop()

	addr := crypto.PubkeyToAddress(key.PublicKey)
	resetState := func() {
		statedb, _ := state.New(common.Hash{}, state.NewDatabase(rawdb.NewMemoryDatabase()), nil)
		statedb.AddBalance(addr, big.NewInt(100000000000000))

		pool.chain = &testBlockChain{1000000, statedb, new(event.Feed)}
		<-pool.requestReset(nil, nil)
	}
	resetState()

	tx := transaction(0, 100000, key)
	if _, err := pool.add(tx, false); err != nil {
		t.Error("didn't expect error", err)
	}
	pool.removeTx(tx.Hash(), true)

	// reset the pool's internal state
	resetState()
	if _, err := pool.add(tx, false); err != nil {
		t.Error("didn't expect error", err)
	}
}

func TestTransactionDoubleNonce(t *testing.T) {
	t.Parallel()

	pool, key := setupTxPool()
	defer pool.Stop()

	addr := crypto.PubkeyToAddress(key.PublicKey)
	resetState := func() {
		statedb, _ := state.New(common.Hash{}, state.NewDatabase(rawdb.NewMemoryDatabase()), nil)
		statedb.AddBalance(addr, big.NewInt(100000000000000))

		pool.chain = &testBlockChain{1000000, statedb, new(event.Feed)}
		<-pool.requestReset(nil, nil)
	}
	resetState()

	signer := types.HomesteadSigner{}
	tx1, _ := types.SignTx(types.NewTransaction(0, common.Address{}, big.NewInt(100), 100000, big.NewInt(1), nil), signer, key)
	tx2, _ := types.SignTx(types.NewTransaction(0, common.Address{}, big.NewInt(100), 1000000, big.NewInt(2), nil), signer, key)
	tx3, _ := types.SignTx(types.NewTransaction(0, common.Address{}, big.NewInt(100), 1000000, big.NewInt(1), nil), signer, key)

	// Add the first two transaction, ensure higher priced stays only
	if replace, err := pool.add(tx1, false); err != nil || replace {
		t.Errorf("first transaction insert failed (%v) or reported replacement (%v)", err, replace)
	}
	if replace, err := pool.add(tx2, false); err != nil || !replace {
		t.Errorf("second transaction insert failed (%v) or not reported replacement (%v)", err, replace)
	}

	<-pool.requestPromoteExecutables(newAccountSet(signer, addr))

	pool.pendingMu.RLock()
	if pool.pending[addr].Len() != 1 {
		t.Error("expected 1 pending transactions, got", pool.pending[addr].Len())
	}
	if tx := pool.pending[addr].txs.items[0]; tx.Hash() != tx2.Hash() {
		t.Errorf("transaction mismatch: have %x, want %x", tx.Hash(), tx2.Hash())
	}
	pool.pendingMu.RUnlock()

	// Add the third transaction and ensure it's not saved (smaller price)
	pool.add(tx3, false)

	<-pool.requestPromoteExecutables(newAccountSet(signer, addr))

	pool.pendingMu.RLock()
	if pool.pending[addr].Len() != 1 {
		t.Error("expected 1 pending transactions, got", pool.pending[addr].Len())
	}
	if tx := pool.pending[addr].txs.items[0]; tx.Hash() != tx2.Hash() {
		t.Errorf("transaction mismatch: have %x, want %x", tx.Hash(), tx2.Hash())
	}
	pool.pendingMu.RUnlock()

	// Ensure the total transaction count is correct
	if pool.all.Count() != 1 {
		t.Error("expected 1 total transactions, got", pool.all.Count())
	}
}

func TestTransactionMissingNonce(t *testing.T) {
	t.Parallel()

	pool, key := setupTxPool()
	defer pool.Stop()

	addr := crypto.PubkeyToAddress(key.PublicKey)
	testAddBalance(pool, addr, big.NewInt(100000000000000))
	tx := transaction(1, 100000, key)
	if _, err := pool.add(tx, false); err != nil {
		t.Error("didn't expect error", err)
	}

	pool.pendingMu.RLock()
	if len(pool.pending) != 0 {
		t.Error("expected 0 pending transactions, got", len(pool.pending))
	}
	pool.pendingMu.RUnlock()

	if pool.queue[addr].Len() != 1 {
		t.Error("expected 1 queued transaction, got", pool.queue[addr].Len())
	}
	if pool.all.Count() != 1 {
		t.Error("expected 1 total transactions, got", pool.all.Count())
	}
}

func TestTransactionNonceRecovery(t *testing.T) {
	t.Parallel()

	const n = 10
	pool, key := setupTxPool()
	defer pool.Stop()

	addr := crypto.PubkeyToAddress(key.PublicKey)
	testSetNonce(pool, addr, n)
	testAddBalance(pool, addr, big.NewInt(100000000000000))
	<-pool.requestReset(nil, nil)

	tx := transaction(n, 100000, key)
	if err := pool.AddRemote(tx); err != nil {
		t.Error(err)
	}
	// simulate some weird re-order of transactions and missing nonce(s)
	testSetNonce(pool, addr, n-1)
	<-pool.requestReset(nil, nil)
	if fn := pool.Nonce(addr); fn != n-1 {
		t.Errorf("expected nonce to be %d, got %d", n-1, fn)
	}
}

// Tests that if an account runs out of funds, any pending and queued transactions
// are dropped.
func TestTransactionDropping(t *testing.T) {
	t.Parallel()

	// Create a test account and fund it
	pool, key := setupTxPool()
	defer pool.Stop()

	account := crypto.PubkeyToAddress(key.PublicKey)
	testAddBalance(pool, account, big.NewInt(1000))

	// Add some pending and some queued transactions
	var (
		tx0  = transaction(0, 100, key)
		tx1  = transaction(1, 200, key)
		tx2  = transaction(2, 300, key)
		tx10 = transaction(10, 100, key)
		tx11 = transaction(11, 200, key)
		tx12 = transaction(12, 300, key)
	)
	pool.all.Add(tx0, false)
	pool.priced.Put(tx0, false)
	pool.promoteTx(account, tx0.Hash(), tx0)

	pool.all.Add(tx1, false)
	pool.priced.Put(tx1, false)
	pool.promoteTx(account, tx1.Hash(), tx1)

	pool.all.Add(tx2, false)
	pool.priced.Put(tx2, false)
	pool.promoteTx(account, tx2.Hash(), tx2)

	pool.enqueueTx(tx10.Hash(), tx10, false, true)
	pool.enqueueTx(tx11.Hash(), tx11, false, true)
	pool.enqueueTx(tx12.Hash(), tx12, false, true)

	// Check that pre and post validations leave the pool as is
	pool.pendingMu.RLock()
	if pool.pending[account].Len() != 3 {
		t.Errorf("pending transaction mismatch: have %d, want %d", pool.pending[account].Len(), 3)
	}
	pool.pendingMu.RUnlock()

	if pool.queue[account].Len() != 3 {
		t.Errorf("queued transaction mismatch: have %d, want %d", pool.queue[account].Len(), 3)
	}
	if pool.all.Count() != 6 {
		t.Errorf("total transaction mismatch: have %d, want %d", pool.all.Count(), 6)
	}

	<-pool.requestReset(nil, nil)

	pool.pendingMu.RLock()
	if pool.pending[account].Len() != 3 {
		t.Errorf("pending transaction mismatch: have %d, want %d", pool.pending[account].Len(), 3)
	}
	pool.pendingMu.RUnlock()

	if pool.queue[account].Len() != 3 {
		t.Errorf("queued transaction mismatch: have %d, want %d", pool.queue[account].Len(), 3)
	}
	if pool.all.Count() != 6 {
		t.Errorf("total transaction mismatch: have %d, want %d", pool.all.Count(), 6)
	}
	// Reduce the balance of the account, and check that invalidated transactions are dropped
	testAddBalance(pool, account, big.NewInt(-650))
	<-pool.requestReset(nil, nil)

	pool.pendingMu.RLock()
	if _, ok := pool.pending[account].txs.items[tx0.Nonce()]; !ok {
		t.Errorf("funded pending transaction missing: %v", tx0)
	}
	if _, ok := pool.pending[account].txs.items[tx1.Nonce()]; !ok {
		t.Errorf("funded pending transaction missing: %v", tx0)
	}
	if _, ok := pool.pending[account].txs.items[tx2.Nonce()]; ok {
		t.Errorf("out-of-fund pending transaction present: %v", tx1)
	}
	pool.pendingMu.RUnlock()

	if _, ok := pool.queue[account].txs.items[tx10.Nonce()]; !ok {
		t.Errorf("funded queued transaction missing: %v", tx10)
	}
	if _, ok := pool.queue[account].txs.items[tx11.Nonce()]; !ok {
		t.Errorf("funded queued transaction missing: %v", tx10)
	}
	if _, ok := pool.queue[account].txs.items[tx12.Nonce()]; ok {
		t.Errorf("out-of-fund queued transaction present: %v", tx11)
	}
	if pool.all.Count() != 4 {
		t.Errorf("total transaction mismatch: have %d, want %d", pool.all.Count(), 4)
	}
	// Reduce the block gas limit, check that invalidated transactions are dropped
	atomic.StoreUint64(&pool.chain.(*testBlockChain).gasLimit, 100)
	<-pool.requestReset(nil, nil)

	pool.pendingMu.RLock()
	if _, ok := pool.pending[account].txs.items[tx0.Nonce()]; !ok {
		t.Errorf("funded pending transaction missing: %v", tx0)
	}
	if _, ok := pool.pending[account].txs.items[tx1.Nonce()]; ok {
		t.Errorf("over-gased pending transaction present: %v", tx1)
	}
	pool.pendingMu.RUnlock()

	if _, ok := pool.queue[account].txs.items[tx10.Nonce()]; !ok {
		t.Errorf("funded queued transaction missing: %v", tx10)
	}
	if _, ok := pool.queue[account].txs.items[tx11.Nonce()]; ok {
		t.Errorf("over-gased queued transaction present: %v", tx11)
	}
	if pool.all.Count() != 2 {
		t.Errorf("total transaction mismatch: have %d, want %d", pool.all.Count(), 2)
	}
}

// Tests that if a transaction is dropped from the current pending pool (e.g. out
// of fund), all consecutive (still valid, but not executable) transactions are
// postponed back into the future queue to prevent broadcasting them.
func TestTransactionPostponing(t *testing.T) {
	t.Parallel()

	// Create the pool to test the postponing with
	statedb, _ := state.New(common.Hash{}, state.NewDatabase(rawdb.NewMemoryDatabase()), nil)
	blockchain := &testBlockChain{1000000, statedb, new(event.Feed)}

	pool := NewTxPool(testTxPoolConfig, params.TestChainConfig, blockchain)
	defer pool.Stop()

	// Create two test accounts to produce different gap profiles with
	keys := make([]*ecdsa.PrivateKey, 2)
	accs := make([]common.Address, len(keys))

	for i := 0; i < len(keys); i++ {
		keys[i], _ = crypto.GenerateKey()
		accs[i] = crypto.PubkeyToAddress(keys[i].PublicKey)

		testAddBalance(pool, crypto.PubkeyToAddress(keys[i].PublicKey), big.NewInt(50100))
	}
	// Add a batch consecutive pending transactions for validation
	txs := []*types.Transaction{}
	for i, key := range keys {

		for j := 0; j < 100; j++ {
			var tx *types.Transaction
			if (i+j)%2 == 0 {
				tx = transaction(uint64(j), 25000, key)
			} else {
				tx = transaction(uint64(j), 50000, key)
			}
			txs = append(txs, tx)
		}
	}
	for i, err := range pool.AddRemotesSync(txs) {
		if err != nil {
			t.Fatalf("tx %d: failed to add transactions: %v", i, err)
		}
	}
	// Check that pre and post validations leave the pool as is
	pool.pendingMu.RLock()
	if pending := pool.pending[accs[0]].Len() + pool.pending[accs[1]].Len(); pending != len(txs) {
		t.Errorf("pending transaction mismatch: have %d, want %d", pending, len(txs))
	}
	pool.pendingMu.RUnlock()

	if len(pool.queue) != 0 {
		t.Errorf("queued accounts mismatch: have %d, want %d", len(pool.queue), 0)
	}
	if pool.all.Count() != len(txs) {
		t.Errorf("total transaction mismatch: have %d, want %d", pool.all.Count(), len(txs))
	}

	<-pool.requestReset(nil, nil)

	pool.pendingMu.RLock()
	if pending := pool.pending[accs[0]].Len() + pool.pending[accs[1]].Len(); pending != len(txs) {
		t.Errorf("pending transaction mismatch: have %d, want %d", pending, len(txs))
	}
	pool.pendingMu.RUnlock()

	if len(pool.queue) != 0 {
		t.Errorf("queued accounts mismatch: have %d, want %d", len(pool.queue), 0)
	}
	if pool.all.Count() != len(txs) {
		t.Errorf("total transaction mismatch: have %d, want %d", pool.all.Count(), len(txs))
	}
	// Reduce the balance of the account, and check that transactions are reorganised
	for _, addr := range accs {
		testAddBalance(pool, addr, big.NewInt(-1))
	}
	<-pool.requestReset(nil, nil)

	// The first account's first transaction remains valid, check that subsequent
	// ones are either filtered out, or queued up for later.
	pool.pendingMu.RLock()
	if _, ok := pool.pending[accs[0]].txs.items[txs[0].Nonce()]; !ok {
		t.Errorf("tx %d: valid and funded transaction missing from pending pool: %v", 0, txs[0])
	}
	pool.pendingMu.RUnlock()

	if _, ok := pool.queue[accs[0]].txs.items[txs[0].Nonce()]; ok {
		t.Errorf("tx %d: valid and funded transaction present in future queue: %v", 0, txs[0])
	}

	pool.pendingMu.RLock()
	for i, tx := range txs[1:100] {
		if i%2 == 1 {
			if _, ok := pool.pending[accs[0]].txs.items[tx.Nonce()]; ok {
				t.Errorf("tx %d: valid but future transaction present in pending pool: %v", i+1, tx)
			}
			if _, ok := pool.queue[accs[0]].txs.items[tx.Nonce()]; !ok {
				t.Errorf("tx %d: valid but future transaction missing from future queue: %v", i+1, tx)
			}
		} else {
			if _, ok := pool.pending[accs[0]].txs.items[tx.Nonce()]; ok {
				t.Errorf("tx %d: out-of-fund transaction present in pending pool: %v", i+1, tx)
			}
			if _, ok := pool.queue[accs[0]].txs.items[tx.Nonce()]; ok {
				t.Errorf("tx %d: out-of-fund transaction present in future queue: %v", i+1, tx)
			}
		}
	}
	pool.pendingMu.RUnlock()

	// The second account's first transaction got invalid, check that all transactions
	// are either filtered out, or queued up for later.
	pool.pendingMu.RLock()
	if pool.pending[accs[1]] != nil {
		t.Errorf("invalidated account still has pending transactions")
	}
	pool.pendingMu.RUnlock()

	for i, tx := range txs[100:] {
		if i%2 == 1 {
			if _, ok := pool.queue[accs[1]].txs.items[tx.Nonce()]; !ok {
				t.Errorf("tx %d: valid but future transaction missing from future queue: %v", 100+i, tx)
			}
		} else {
			if _, ok := pool.queue[accs[1]].txs.items[tx.Nonce()]; ok {
				t.Errorf("tx %d: out-of-fund transaction present in future queue: %v", 100+i, tx)
			}
		}
	}
	if pool.all.Count() != len(txs)/2 {
		t.Errorf("total transaction mismatch: have %d, want %d", pool.all.Count(), len(txs)/2)
	}
}

// Tests that if the transaction pool has both executable and non-executable
// transactions from an origin account, filling the nonce gap moves all queued
// ones into the pending pool.
func TestTransactionGapFilling(t *testing.T) {
	t.Parallel()

	// Create a test account and fund it
	pool, key := setupTxPool()
	defer pool.Stop()

	account := crypto.PubkeyToAddress(key.PublicKey)
	testAddBalance(pool, account, big.NewInt(1000000))

	// Keep track of transaction events to ensure all executables get announced
	events := make(chan NewTxsEvent, testTxPoolConfig.AccountQueue+5)
	sub := pool.txFeed.Subscribe(events)
	defer sub.Unsubscribe()

	// Create a pending and a queued transaction with a nonce-gap in between
	pool.AddRemotesSync([]*types.Transaction{
		transaction(0, 100000, key),
		transaction(2, 100000, key),
	})
	pending, queued := pool.Stats()
	if pending != 1 {
		t.Fatalf("pending transactions mismatched: have %d, want %d", pending, 1)
	}
	if queued != 1 {
		t.Fatalf("queued transactions mismatched: have %d, want %d", queued, 1)
	}
	if err := validateEvents(events, 1); err != nil {
		t.Fatalf("original event firing failed: %v", err)
	}
	if err := validateTxPoolInternals(pool); err != nil {
		t.Fatalf("pool internal state corrupted: %v", err)
	}
	// Fill the nonce gap and ensure all transactions become pending
	if err := pool.addRemoteSync(transaction(1, 100000, key)); err != nil {
		t.Fatalf("failed to add gapped transaction: %v", err)
	}
	pending, queued = pool.Stats()
	if pending != 3 {
		t.Fatalf("pending transactions mismatched: have %d, want %d", pending, 3)
	}
	if queued != 0 {
		t.Fatalf("queued transactions mismatched: have %d, want %d", queued, 0)
	}
	if err := validateEvents(events, 2); err != nil {
		t.Fatalf("gap-filling event firing failed: %v", err)
	}
	if err := validateTxPoolInternals(pool); err != nil {
		t.Fatalf("pool internal state corrupted: %v", err)
	}
}

// Tests that if the transaction count belonging to a single account goes above
// some threshold, the higher transactions are dropped to prevent DOS attacks.
func TestTransactionQueueAccountLimiting(t *testing.T) {
	t.Parallel()

	// Create a test account and fund it
	pool, key := setupTxPool()
	defer pool.Stop()

	account := crypto.PubkeyToAddress(key.PublicKey)
	testAddBalance(pool, account, big.NewInt(1000000))

	// Keep queuing up transactions and make sure all above a limit are dropped
	for i := uint64(1); i <= testTxPoolConfig.AccountQueue+5; i++ {
		if err := pool.addRemoteSync(transaction(i, 100000, key)); err != nil {
			t.Fatalf("tx %d: failed to add transaction: %v", i, err)
		}

		pool.pendingMu.RLock()
		if len(pool.pending) != 0 {
			t.Errorf("tx %d: pending pool size mismatch: have %d, want %d", i, len(pool.pending), 0)
		}
		pool.pendingMu.RUnlock()

		if i <= testTxPoolConfig.AccountQueue {
			if pool.queue[account].Len() != int(i) {
				t.Errorf("tx %d: queue size mismatch: have %d, want %d", i, pool.queue[account].Len(), i)
			}
		} else {
			if pool.queue[account].Len() != int(testTxPoolConfig.AccountQueue) {
				t.Errorf("tx %d: queue limit mismatch: have %d, want %d", i, pool.queue[account].Len(), testTxPoolConfig.AccountQueue)
			}
		}
	}
	if pool.all.Count() != int(testTxPoolConfig.AccountQueue) {
		t.Errorf("total transaction mismatch: have %d, want %d", pool.all.Count(), testTxPoolConfig.AccountQueue)
	}
}

// Tests that if the transaction count belonging to multiple accounts go above
// some threshold, the higher transactions are dropped to prevent DOS attacks.
//
// This logic should not hold for local transactions, unless the local tracking
// mechanism is disabled.
func TestTransactionQueueGlobalLimiting(t *testing.T) {
	testTransactionQueueGlobalLimiting(t, false)
}
func TestTransactionQueueGlobalLimitingNoLocals(t *testing.T) {
	testTransactionQueueGlobalLimiting(t, true)
}

func testTransactionQueueGlobalLimiting(t *testing.T, nolocals bool) {
	t.Parallel()

	// Create the pool to test the limit enforcement with
	statedb, _ := state.New(common.Hash{}, state.NewDatabase(rawdb.NewMemoryDatabase()), nil)
	blockchain := &testBlockChain{1000000, statedb, new(event.Feed)}

	config := testTxPoolConfig
	config.NoLocals = nolocals
	config.GlobalQueue = config.AccountQueue*3 - 1 // reduce the queue limits to shorten test time (-1 to make it non divisible)

	pool := NewTxPool(config, params.TestChainConfig, blockchain)
	defer pool.Stop()

	// Create a number of test accounts and fund them (last one will be the local)
	keys := make([]*ecdsa.PrivateKey, 5)
	for i := 0; i < len(keys); i++ {
		keys[i], _ = crypto.GenerateKey()
		testAddBalance(pool, crypto.PubkeyToAddress(keys[i].PublicKey), big.NewInt(1000000))
	}
	local := keys[len(keys)-1]

	// Generate and queue a batch of transactions
	nonces := make(map[common.Address]uint64)

	txs := make(types.Transactions, 0, 3*config.GlobalQueue)
	for len(txs) < cap(txs) {
		key := keys[rand.Intn(len(keys)-1)] // skip adding transactions with the local account
		addr := crypto.PubkeyToAddress(key.PublicKey)

		txs = append(txs, transaction(nonces[addr]+1, 100000, key))
		nonces[addr]++
	}
	// Import the batch and verify that limits have been enforced
	pool.AddRemotesSync(txs)

	queued := 0
	for addr, list := range pool.queue {
		if list.Len() > int(config.AccountQueue) {
			t.Errorf("addr %x: queued accounts overflown allowance: %d > %d", addr, list.Len(), config.AccountQueue)
		}
		queued += list.Len()
	}
	if queued > int(config.GlobalQueue) {
		t.Fatalf("total transactions overflow allowance: %d > %d", queued, config.GlobalQueue)
	}
	// Generate a batch of transactions from the local account and import them
	txs = txs[:0]
	for i := uint64(0); i < 3*config.GlobalQueue; i++ {
		txs = append(txs, transaction(i+1, 100000, local))
	}

	pool.AddLocals(txs)

	// If locals are disabled, the previous eviction algorithm should apply here too
	if nolocals {
		queued := 0
		for addr, list := range pool.queue {
			if list.Len() > int(config.AccountQueue) {
				t.Errorf("addr %x: queued accounts overflown allowance: %d > %d", addr, list.Len(), config.AccountQueue)
			}
			queued += list.Len()
		}
		if queued > int(config.GlobalQueue) {
			t.Fatalf("total transactions overflow allowance: %d > %d", queued, config.GlobalQueue)
		}
	} else {
		// Local exemptions are enabled, make sure the local account owned the queue
		if len(pool.queue) != 1 {
			t.Errorf("multiple accounts in queue: have %v, want %v", len(pool.queue), 1)
		}
		// Also ensure no local transactions are ever dropped, even if above global limits
		if queued := pool.queue[crypto.PubkeyToAddress(local.PublicKey)].Len(); uint64(queued) != 3*config.GlobalQueue {
			t.Fatalf("local account queued transaction count mismatch: have %v, want %v", queued, 3*config.GlobalQueue)
		}
	}
}

// Tests that if an account remains idle for a prolonged amount of time, any
// non-executable transactions queued up are dropped to prevent wasting resources
// on shuffling them around.
//
// This logic should not hold for local transactions, unless the local tracking
// mechanism is disabled.
func TestTransactionQueueTimeLimiting(t *testing.T) {
	testTransactionQueueTimeLimiting(t, false)
}
func TestTransactionQueueTimeLimitingNoLocals(t *testing.T) {
	testTransactionQueueTimeLimiting(t, true)
}

func testTransactionQueueTimeLimiting(t *testing.T, nolocals bool) {
	// Reduce the eviction interval to a testable amount
	defer func(old time.Duration) { evictionInterval = old }(evictionInterval)
	evictionInterval = time.Millisecond * 100

	// Create the pool to test the non-expiration enforcement
	statedb, _ := state.New(common.Hash{}, state.NewDatabase(rawdb.NewMemoryDatabase()), nil)
	blockchain := &testBlockChain{1000000, statedb, new(event.Feed)}

	config := testTxPoolConfig
	config.Lifetime = time.Second
	config.NoLocals = nolocals

	pool := NewTxPool(config, params.TestChainConfig, blockchain)
	defer pool.Stop()

	// Create two test accounts to ensure remotes expire but locals do not
	local, _ := crypto.GenerateKey()
	remote, _ := crypto.GenerateKey()

	testAddBalance(pool, crypto.PubkeyToAddress(local.PublicKey), big.NewInt(1000000000))
	testAddBalance(pool, crypto.PubkeyToAddress(remote.PublicKey), big.NewInt(1000000000))

	// Add the two transactions and ensure they both are queued up
	if err := pool.AddLocal(pricedTransaction(1, 100000, big.NewInt(1), local)); err != nil {
		t.Fatalf("failed to add local transaction: %v", err)
	}
	if err := pool.AddRemote(pricedTransaction(1, 100000, big.NewInt(1), remote)); err != nil {
		t.Fatalf("failed to add remote transaction: %v", err)
	}
	pending, queued := pool.Stats()
	if pending != 0 {
		t.Fatalf("pending transactions mismatched: have %d, want %d", pending, 0)
	}
	if queued != 2 {
		t.Fatalf("queued transactions mismatched: have %d, want %d", queued, 2)
	}
	if err := validateTxPoolInternals(pool); err != nil {
		t.Fatalf("pool internal state corrupted: %v", err)
	}

	// Allow the eviction interval to run
	time.Sleep(2 * evictionInterval)

	// Transactions should not be evicted from the queue yet since lifetime duration has not passed
	pending, queued = pool.Stats()
	if pending != 0 {
		t.Fatalf("pending transactions mismatched: have %d, want %d", pending, 0)
	}
	if queued != 2 {
		t.Fatalf("queued transactions mismatched: have %d, want %d", queued, 2)
	}
	if err := validateTxPoolInternals(pool); err != nil {
		t.Fatalf("pool internal state corrupted: %v", err)
	}

	// Wait a bit for eviction to run and clean up any leftovers, and ensure only the local remains
	time.Sleep(2 * config.Lifetime)

	pending, queued = pool.Stats()
	if pending != 0 {
		t.Fatalf("pending transactions mismatched: have %d, want %d", pending, 0)
	}
	if nolocals {
		if queued != 0 {
			t.Fatalf("queued transactions mismatched: have %d, want %d", queued, 0)
		}
	} else {
		if queued != 1 {
			t.Fatalf("queued transactions mismatched: have %d, want %d", queued, 1)
		}
	}
	if err := validateTxPoolInternals(pool); err != nil {
		t.Fatalf("pool internal state corrupted: %v", err)
	}

	// remove current transactions and increase nonce to prepare for a reset and cleanup
	statedb.SetNonce(crypto.PubkeyToAddress(remote.PublicKey), 2)
	statedb.SetNonce(crypto.PubkeyToAddress(local.PublicKey), 2)
	<-pool.requestReset(nil, nil)

	// make sure queue, pending are cleared
	pending, queued = pool.Stats()
	if pending != 0 {
		t.Fatalf("pending transactions mismatched: have %d, want %d", pending, 0)
	}
	if queued != 0 {
		t.Fatalf("queued transactions mismatched: have %d, want %d", queued, 0)
	}
	if err := validateTxPoolInternals(pool); err != nil {
		t.Fatalf("pool internal state corrupted: %v", err)
	}

	// Queue gapped transactions
	if err := pool.AddLocal(pricedTransaction(4, 100000, big.NewInt(1), local)); err != nil {
		t.Fatalf("failed to add remote transaction: %v", err)
	}
	if err := pool.addRemoteSync(pricedTransaction(4, 100000, big.NewInt(1), remote)); err != nil {
		t.Fatalf("failed to add remote transaction: %v", err)
	}
	time.Sleep(5 * evictionInterval) // A half lifetime pass

	// Queue executable transactions, the life cycle should be restarted.
	if err := pool.AddLocal(pricedTransaction(2, 100000, big.NewInt(1), local)); err != nil {
		t.Fatalf("failed to add remote transaction: %v", err)
	}
	if err := pool.addRemoteSync(pricedTransaction(2, 100000, big.NewInt(1), remote)); err != nil {
		t.Fatalf("failed to add remote transaction: %v", err)
	}
	time.Sleep(6 * evictionInterval)

	// All gapped transactions shouldn't be kicked out
	pending, queued = pool.Stats()
	if pending != 2 {
		t.Fatalf("pending transactions mismatched: have %d, want %d", pending, 2)
	}
	if queued != 2 {
		t.Fatalf("queued transactions mismatched: have %d, want %d", queued, 3)
	}
	if err := validateTxPoolInternals(pool); err != nil {
		t.Fatalf("pool internal state corrupted: %v", err)
	}

	// The whole life time pass after last promotion, kick out stale transactions
	time.Sleep(2 * config.Lifetime)
	pending, queued = pool.Stats()
	if pending != 2 {
		t.Fatalf("pending transactions mismatched: have %d, want %d", pending, 2)
	}
	if nolocals {
		if queued != 0 {
			t.Fatalf("queued transactions mismatched: have %d, want %d", queued, 0)
		}
	} else {
		if queued != 1 {
			t.Fatalf("queued transactions mismatched: have %d, want %d", queued, 1)
		}
	}

	if err := validateTxPoolInternals(pool); err != nil {
		t.Fatalf("pool internal state corrupted: %v", err)
	}
}

// Tests that even if the transaction count belonging to a single account goes
// above some threshold, as long as the transactions are executable, they are
// accepted.
func TestTransactionPendingLimiting(t *testing.T) {
	t.Parallel()

	// Create a test account and fund it
	pool, key := setupTxPool()
	defer pool.Stop()

	account := crypto.PubkeyToAddress(key.PublicKey)
	testAddBalance(pool, account, big.NewInt(1000000))

	// Keep track of transaction events to ensure all executables get announced
	events := make(chan NewTxsEvent, testTxPoolConfig.AccountQueue+5)
	sub := pool.txFeed.Subscribe(events)
	defer sub.Unsubscribe()

	// Keep queuing up transactions and make sure all above a limit are dropped
	for i := uint64(0); i < testTxPoolConfig.AccountQueue+5; i++ {
		if err := pool.addRemoteSync(transaction(i, 100000, key)); err != nil {
			t.Fatalf("tx %d: failed to add transaction: %v", i, err)
		}

		pool.pendingMu.RLock()
		if pool.pending[account].Len() != int(i)+1 {
			t.Errorf("tx %d: pending pool size mismatch: have %d, want %d", i, pool.pending[account].Len(), i+1)
		}
		pool.pendingMu.RUnlock()

		if len(pool.queue) != 0 {
			t.Errorf("tx %d: queue size mismatch: have %d, want %d", i, pool.queue[account].Len(), 0)
		}
	}
	if pool.all.Count() != int(testTxPoolConfig.AccountQueue+5) {
		t.Errorf("total transaction mismatch: have %d, want %d", pool.all.Count(), testTxPoolConfig.AccountQueue+5)
	}
	if err := validateEvents(events, int(testTxPoolConfig.AccountQueue+5)); err != nil {
		t.Fatalf("event firing failed: %v", err)
	}
	if err := validateTxPoolInternals(pool); err != nil {
		t.Fatalf("pool internal state corrupted: %v", err)
	}
}

// Tests that if the transaction count belonging to multiple accounts go above
// some hard threshold, the higher transactions are dropped to prevent DOS
// attacks.
func TestTransactionPendingGlobalLimiting(t *testing.T) {
	t.Parallel()

	// Create the pool to test the limit enforcement with
	statedb, _ := state.New(common.Hash{}, state.NewDatabase(rawdb.NewMemoryDatabase()), nil)
	blockchain := &testBlockChain{1000000, statedb, new(event.Feed)}

	config := testTxPoolConfig
	config.GlobalSlots = config.AccountSlots * 10

	pool := NewTxPool(config, params.TestChainConfig, blockchain)
	defer pool.Stop()

	// Create a number of test accounts and fund them
	keys := make([]*ecdsa.PrivateKey, 5)
	for i := 0; i < len(keys); i++ {
		keys[i], _ = crypto.GenerateKey()
		testAddBalance(pool, crypto.PubkeyToAddress(keys[i].PublicKey), big.NewInt(1000000))
	}
	// Generate and queue a batch of transactions
	nonces := make(map[common.Address]uint64)

	txs := types.Transactions{}
	for _, key := range keys {
		addr := crypto.PubkeyToAddress(key.PublicKey)
		for j := 0; j < int(config.GlobalSlots)/len(keys)*2; j++ {
			txs = append(txs, transaction(nonces[addr], 100000, key))
			nonces[addr]++
		}
	}
	// Import the batch and verify that limits have been enforced
	pool.AddRemotesSync(txs)

	pending := 0

	pool.pendingMu.RLock()
	for _, list := range pool.pending {
		pending += list.Len()
	}
	pool.pendingMu.RUnlock()

	if pending > int(config.GlobalSlots) {
		t.Fatalf("total pending transactions overflow allowance: %d > %d", pending, config.GlobalSlots)
	}
	if err := validateTxPoolInternals(pool); err != nil {
		t.Fatalf("pool internal state corrupted: %v", err)
	}
}

// Test the limit on transaction size is enforced correctly.
// This test verifies every transaction having allowed size
// is added to the pool, and longer transactions are rejected.
func TestTransactionAllowedTxSize(t *testing.T) {
	t.Parallel()

	// Create a test account and fund it
	pool, key := setupTxPool()
	defer pool.Stop()

	account := crypto.PubkeyToAddress(key.PublicKey)
	testAddBalance(pool, account, big.NewInt(1000000000))

	// Compute maximal data size for transactions (lower bound).
	//
	// It is assumed the fields in the transaction (except of the data) are:
	//   - nonce     <= 32 bytes
	//   - gasPrice  <= 32 bytes
	//   - gasLimit  <= 32 bytes
	//   - recipient == 20 bytes
	//   - value     <= 32 bytes
	//   - signature == 65 bytes
	// All those fields are summed up to at most 213 bytes.
	baseSize := uint64(213)
	dataSize := txMaxSize - baseSize

	// Try adding a transaction with maximal allowed size
	tx := pricedDataTransaction(0, pool.currentMaxGas, big.NewInt(1), key, dataSize)
	if err := pool.addRemoteSync(tx); err != nil {
		t.Fatalf("failed to add transaction of size %d, close to maximal: %v", int(tx.Size()), err)
	}
	// Try adding a transaction with random allowed size
	if err := pool.addRemoteSync(pricedDataTransaction(1, pool.currentMaxGas, big.NewInt(1), key, uint64(rand.Intn(int(dataSize))))); err != nil {
		t.Fatalf("failed to add transaction of random allowed size: %v", err)
	}
	// Try adding a transaction of minimal not allowed size
	if err := pool.addRemoteSync(pricedDataTransaction(2, pool.currentMaxGas, big.NewInt(1), key, txMaxSize)); err == nil {
		t.Fatalf("expected rejection on slightly oversize transaction")
	}
	// Try adding a transaction of random not allowed size
	if err := pool.addRemoteSync(pricedDataTransaction(2, pool.currentMaxGas, big.NewInt(1), key, dataSize+1+uint64(rand.Intn(10*txMaxSize)))); err == nil {
		t.Fatalf("expected rejection on oversize transaction")
	}
	// Run some sanity checks on the pool internals
	pending, queued := pool.Stats()
	if pending != 2 {
		t.Fatalf("pending transactions mismatched: have %d, want %d", pending, 2)
	}
	if queued != 0 {
		t.Fatalf("queued transactions mismatched: have %d, want %d", queued, 0)
	}
	if err := validateTxPoolInternals(pool); err != nil {
		t.Fatalf("pool internal state corrupted: %v", err)
	}
}

// Tests that if transactions start being capped, transactions are also removed from 'all'
func TestTransactionCapClearsFromAll(t *testing.T) {
	t.Parallel()

	// Create the pool to test the limit enforcement with
	statedb, _ := state.New(common.Hash{}, state.NewDatabase(rawdb.NewMemoryDatabase()), nil)
	blockchain := &testBlockChain{1000000, statedb, new(event.Feed)}

	config := testTxPoolConfig
	config.AccountSlots = 2
	config.AccountQueue = 2
	config.GlobalSlots = 8

	pool := NewTxPool(config, params.TestChainConfig, blockchain)
	defer pool.Stop()

	// Create a number of test accounts and fund them
	key, _ := crypto.GenerateKey()
	addr := crypto.PubkeyToAddress(key.PublicKey)
	testAddBalance(pool, addr, big.NewInt(1000000))

	txs := types.Transactions{}
	for j := 0; j < int(config.GlobalSlots)*2; j++ {
		txs = append(txs, transaction(uint64(j), 100000, key))
	}
	// Import the batch and verify that limits have been enforced
	pool.AddRemotes(txs)
	if err := validateTxPoolInternals(pool); err != nil {
		t.Fatalf("pool internal state corrupted: %v", err)
	}
}

// Tests that if the transaction count belonging to multiple accounts go above
// some hard threshold, if they are under the minimum guaranteed slot count then
// the transactions are still kept.
func TestTransactionPendingMinimumAllowance(t *testing.T) {
	t.Parallel()

	// Create the pool to test the limit enforcement with
	statedb, _ := state.New(common.Hash{}, state.NewDatabase(rawdb.NewMemoryDatabase()), nil)
	blockchain := &testBlockChain{1000000, statedb, new(event.Feed)}

	config := testTxPoolConfig
	config.GlobalSlots = 1

	pool := NewTxPool(config, params.TestChainConfig, blockchain)
	defer pool.Stop()

	// Create a number of test accounts and fund them
	keys := make([]*ecdsa.PrivateKey, 5)
	for i := 0; i < len(keys); i++ {
		keys[i], _ = crypto.GenerateKey()
		testAddBalance(pool, crypto.PubkeyToAddress(keys[i].PublicKey), big.NewInt(1000000))
	}
	// Generate and queue a batch of transactions
	nonces := make(map[common.Address]uint64)

	txs := types.Transactions{}
	for _, key := range keys {
		addr := crypto.PubkeyToAddress(key.PublicKey)
		for j := 0; j < int(config.AccountSlots)*2; j++ {
			txs = append(txs, transaction(nonces[addr], 100000, key))
			nonces[addr]++
		}
	}
	// Import the batch and verify that limits have been enforced
	pool.AddRemotesSync(txs)

	pool.pendingMu.RLock()
	for addr, list := range pool.pending {
		if list.Len() != int(config.AccountSlots) {
			t.Errorf("addr %x: total pending transactions mismatch: have %d, want %d", addr, list.Len(), config.AccountSlots)
		}
	}
	pool.pendingMu.RUnlock()

	if err := validateTxPoolInternals(pool); err != nil {
		t.Fatalf("pool internal state corrupted: %v", err)
	}
}

// Tests that setting the transaction pool gas price to a higher value correctly
// discards everything cheaper than that and moves any gapped transactions back
// from the pending pool to the queue.
//
// Note, local transactions are never allowed to be dropped.
func TestTransactionPoolRepricing(t *testing.T) {
	t.Parallel()

	// Create the pool to test the pricing enforcement with
	statedb, _ := state.New(common.Hash{}, state.NewDatabase(rawdb.NewMemoryDatabase()), nil)
	blockchain := &testBlockChain{1000000, statedb, new(event.Feed)}

	pool := NewTxPool(testTxPoolConfig, params.TestChainConfig, blockchain)
	defer pool.Stop()

	// Keep track of transaction events to ensure all executables get announced
	events := make(chan NewTxsEvent, 32)
	sub := pool.txFeed.Subscribe(events)
	defer sub.Unsubscribe()

	// Create a number of test accounts and fund them
	keys := make([]*ecdsa.PrivateKey, 4)
	for i := 0; i < len(keys); i++ {
		keys[i], _ = crypto.GenerateKey()
		testAddBalance(pool, crypto.PubkeyToAddress(keys[i].PublicKey), big.NewInt(1000000))
	}
	// Generate and queue a batch of transactions, both pending and queued
	txs := types.Transactions{}

	txs = append(txs, pricedTransaction(0, 100000, big.NewInt(2), keys[0]))
	txs = append(txs, pricedTransaction(1, 100000, big.NewInt(1), keys[0]))
	txs = append(txs, pricedTransaction(2, 100000, big.NewInt(2), keys[0]))

	txs = append(txs, pricedTransaction(0, 100000, big.NewInt(1), keys[1]))
	txs = append(txs, pricedTransaction(1, 100000, big.NewInt(2), keys[1]))
	txs = append(txs, pricedTransaction(2, 100000, big.NewInt(2), keys[1]))

	txs = append(txs, pricedTransaction(1, 100000, big.NewInt(2), keys[2]))
	txs = append(txs, pricedTransaction(2, 100000, big.NewInt(1), keys[2]))
	txs = append(txs, pricedTransaction(3, 100000, big.NewInt(2), keys[2]))

	ltx := pricedTransaction(0, 100000, big.NewInt(1), keys[3])

	// Import the batch and that both pending and queued transactions match up
	pool.AddRemotesSync(txs)
	pool.AddLocal(ltx)

	pending, queued := pool.Stats()
	if pending != 7 {
		t.Fatalf("pending transactions mismatched: have %d, want %d", pending, 7)
	}

	if queued != 3 {
		t.Fatalf("queued transactions mismatched: have %d, want %d", queued, 3)
	}

	if err := validateEvents(events, 7); err != nil {
		t.Fatalf("original event firing failed: %v", err)
	}

	if err := validateTxPoolInternals(pool); err != nil {
		t.Fatalf("pool internal state corrupted: %v", err)
	}

	// Reprice the pool and check that underpriced transactions get dropped
	pool.SetGasPrice(big.NewInt(2))

	pending, queued = pool.Stats()
	if pending != 2 {
		t.Fatalf("pending transactions mismatched: have %d, want %d", pending, 2)
	}

	if queued != 5 {
		t.Fatalf("queued transactions mismatched: have %d, want %d", queued, 5)
	}

	if err := validateEvents(events, 0); err != nil {
		t.Fatalf("reprice event firing failed: %v", err)
	}

	if err := validateTxPoolInternals(pool); err != nil {
		t.Fatalf("pool internal state corrupted: %v", err)
	}

	// Check that we can't add the old transactions back
	if err := pool.AddRemote(pricedTransaction(1, 100000, big.NewInt(1), keys[0])); !errors.Is(err, ErrUnderpriced) {
		t.Fatalf("adding underpriced pending transaction error mismatch: have %v, want %v", err, ErrUnderpriced)
	}

	if err := pool.AddRemote(pricedTransaction(0, 100000, big.NewInt(1), keys[1])); !errors.Is(err, ErrUnderpriced) {
		t.Fatalf("adding underpriced pending transaction error mismatch: have %v, want %v", err, ErrUnderpriced)
	}

	if err := pool.AddRemote(pricedTransaction(2, 100000, big.NewInt(1), keys[2])); !errors.Is(err, ErrUnderpriced) {
		t.Fatalf("adding underpriced queued transaction error mismatch: have %v, want %v", err, ErrUnderpriced)
	}

	if err := validateEvents(events, 0); err != nil {
		t.Fatalf("post-reprice event firing failed: %v", err)
	}

	if err := validateTxPoolInternals(pool); err != nil {
		t.Fatalf("pool internal state corrupted: %v", err)
	}

	// However we can add local underpriced transactions
	tx := pricedTransaction(1, 100000, big.NewInt(1), keys[3])

	if err := pool.AddLocal(tx); err != nil {
		t.Fatalf("failed to add underpriced local transaction: %v", err)
	}

	if pending, _ = pool.Stats(); pending != 3 {
		t.Fatalf("pending transactions mismatched: have %d, want %d", pending, 3)
	}

	if err := validateEvents(events, 1); err != nil {
		t.Fatalf("post-reprice local event firing failed: %v", err)
	}

	if err := validateTxPoolInternals(pool); err != nil {
		t.Fatalf("pool internal state corrupted: %v", err)
	}

	// And we can fill gaps with properly priced transactions
	if err := pool.AddRemote(pricedTransaction(1, 100000, big.NewInt(2), keys[0])); err != nil {
		t.Fatalf("failed to add pending transaction: %v", err)
	}

	if err := pool.AddRemote(pricedTransaction(0, 100000, big.NewInt(2), keys[1])); err != nil {
		t.Fatalf("failed to add pending transaction: %v", err)
	}

	if err := pool.AddRemote(pricedTransaction(2, 100000, big.NewInt(2), keys[2])); err != nil {
		t.Fatalf("failed to add queued transaction: %v", err)
	}

	if err := validateEvents(events, 5); err != nil {
		t.Fatalf("post-reprice event firing failed: %v", err)
	}

	if err := validateTxPoolInternals(pool); err != nil {
		t.Fatalf("pool internal state corrupted: %v", err)
	}
}

// Tests that setting the transaction pool gas price to a higher value correctly
// discards everything cheaper (legacy & dynamic fee) than that and moves any
// gapped transactions back from the pending pool to the queue.
//
// Note, local transactions are never allowed to be dropped.
func TestTransactionPoolRepricingDynamicFee(t *testing.T) {
	t.Parallel()

	// Create the pool to test the pricing enforcement with
	pool, _ := setupTxPoolWithConfig(eip1559Config, testTxPoolConfig, txPoolGasLimit)
	defer pool.Stop()

	// Keep track of transaction events to ensure all executables get announced
	events := make(chan NewTxsEvent, 32)
	sub := pool.txFeed.Subscribe(events)
	defer sub.Unsubscribe()

	// Create a number of test accounts and fund them
	keys := make([]*ecdsa.PrivateKey, 4)
	for i := 0; i < len(keys); i++ {
		keys[i], _ = crypto.GenerateKey()
		testAddBalance(pool, crypto.PubkeyToAddress(keys[i].PublicKey), big.NewInt(1000000))
	}

	// Generate and queue a batch of transactions, both pending and queued
	txs := types.Transactions{}

	txs = append(txs, pricedTransaction(0, 100000, big.NewInt(2), keys[0]))
	txs = append(txs, pricedTransaction(1, 100000, big.NewInt(1), keys[0]))
	txs = append(txs, pricedTransaction(2, 100000, big.NewInt(2), keys[0]))

	txs = append(txs, dynamicFeeTx(0, 100000, big.NewInt(2), big.NewInt(1), keys[1]))
	txs = append(txs, dynamicFeeTx(1, 100000, big.NewInt(3), big.NewInt(2), keys[1]))
	txs = append(txs, dynamicFeeTx(2, 100000, big.NewInt(3), big.NewInt(2), keys[1]))

	txs = append(txs, dynamicFeeTx(1, 100000, big.NewInt(2), big.NewInt(2), keys[2]))
	txs = append(txs, dynamicFeeTx(2, 100000, big.NewInt(1), big.NewInt(1), keys[2]))
	txs = append(txs, dynamicFeeTx(3, 100000, big.NewInt(2), big.NewInt(2), keys[2]))

	ltx := dynamicFeeTx(0, 100000, big.NewInt(2), big.NewInt(1), keys[3])

	// Import the batch and that both pending and queued transactions match up
	pool.AddRemotesSync(txs)
	pool.AddLocal(ltx)

	pending, queued := pool.Stats()
	if pending != 7 {
		t.Fatalf("pending transactions mismatched: have %d, want %d", pending, 7)
	}

	if queued != 3 {
		t.Fatalf("queued transactions mismatched: have %d, want %d", queued, 3)
	}

	if err := validateEvents(events, 7); err != nil {
		t.Fatalf("original event firing failed: %v", err)
	}

	if err := validateTxPoolInternals(pool); err != nil {
		t.Fatalf("pool internal state corrupted: %v", err)
	}

	// Reprice the pool and check that underpriced transactions get dropped
	pool.SetGasPrice(big.NewInt(2))

	pending, queued = pool.Stats()
	if pending != 2 {
		t.Fatalf("pending transactions mismatched: have %d, want %d", pending, 2)
	}

	if queued != 5 {
		t.Fatalf("queued transactions mismatched: have %d, want %d", queued, 5)
	}

	if err := validateEvents(events, 0); err != nil {
		t.Fatalf("reprice event firing failed: %v", err)
	}

	if err := validateTxPoolInternals(pool); err != nil {
		t.Fatalf("pool internal state corrupted: %v", err)
	}

	// Check that we can't add the old transactions back
	tx := pricedTransaction(1, 100000, big.NewInt(1), keys[0])

	if err := pool.AddRemote(tx); !errors.Is(err, ErrUnderpriced) {
		t.Fatalf("adding underpriced pending transaction error mismatch: have %v, want %v", err, ErrUnderpriced)
	}

	tx = dynamicFeeTx(0, 100000, big.NewInt(2), big.NewInt(1), keys[1])

	if err := pool.AddRemote(tx); !errors.Is(err, ErrUnderpriced) {
		t.Fatalf("adding underpriced pending transaction error mismatch: have %v, want %v", err, ErrUnderpriced)
	}

	tx = dynamicFeeTx(2, 100000, big.NewInt(1), big.NewInt(1), keys[2])
	if err := pool.AddRemote(tx); !errors.Is(err, ErrUnderpriced) {
		t.Fatalf("adding underpriced queued transaction error mismatch: have %v, want %v", err, ErrUnderpriced)
	}

	if err := validateEvents(events, 0); err != nil {
		t.Fatalf("post-reprice event firing failed: %v", err)
	}

	if err := validateTxPoolInternals(pool); err != nil {
		t.Fatalf("pool internal state corrupted: %v", err)
	}

	// However we can add local underpriced transactions
	tx = dynamicFeeTx(1, 100000, big.NewInt(1), big.NewInt(1), keys[3])

	if err := pool.AddLocal(tx); err != nil {
		t.Fatalf("failed to add underpriced local transaction: %v", err)
	}

	if pending, _ = pool.Stats(); pending != 3 {
		t.Fatalf("pending transactions mismatched: have %d, want %d", pending, 3)
	}

	if err := validateEvents(events, 1); err != nil {
		t.Fatalf("post-reprice local event firing failed: %v", err)
	}

	if err := validateTxPoolInternals(pool); err != nil {
		t.Fatalf("pool internal state corrupted: %v", err)
	}

	// And we can fill gaps with properly priced transactions
	tx = pricedTransaction(1, 100000, big.NewInt(2), keys[0])

	if err := pool.AddRemote(tx); err != nil {
		t.Fatalf("failed to add pending transaction: %v", err)
	}

	tx = dynamicFeeTx(0, 100000, big.NewInt(3), big.NewInt(2), keys[1])

	if err := pool.AddRemote(tx); err != nil {
		t.Fatalf("failed to add pending transaction: %v", err)
	}

	tx = dynamicFeeTx(2, 100000, big.NewInt(2), big.NewInt(2), keys[2])

	if err := pool.AddRemote(tx); err != nil {
		t.Fatalf("failed to add queued transaction: %v", err)
	}

	if err := validateEvents(events, 5); err != nil {
		t.Fatalf("post-reprice event firing failed: %v", err)
	}

	if err := validateTxPoolInternals(pool); err != nil {
		t.Fatalf("pool internal state corrupted: %v", err)
	}
}

// Tests that setting the transaction pool gas price to a higher value does not
// remove local transactions (legacy & dynamic fee).
func TestTransactionPoolRepricingKeepsLocals(t *testing.T) {
	t.Parallel()

	// Create the pool to test the pricing enforcement with
	statedb, _ := state.New(common.Hash{}, state.NewDatabase(rawdb.NewMemoryDatabase()), nil)
	blockchain := &testBlockChain{1000000, statedb, new(event.Feed)}

	pool := NewTxPool(testTxPoolConfig, eip1559Config, blockchain)
	defer pool.Stop()

	// Create a number of test accounts and fund them
	keys := make([]*ecdsa.PrivateKey, 3)
	for i := 0; i < len(keys); i++ {
		keys[i], _ = crypto.GenerateKey()
		testAddBalance(pool, crypto.PubkeyToAddress(keys[i].PublicKey), big.NewInt(1000*1000000))
	}
	// Create transaction (both pending and queued) with a linearly growing gasprice
	for i := uint64(0); i < 500; i++ {
		// Add pending transaction.
		pendingTx := pricedTransaction(i, 100000, big.NewInt(int64(i)), keys[2])
		if err := pool.AddLocal(pendingTx); err != nil {
			t.Fatal(err)
		}
		// Add queued transaction.
		queuedTx := pricedTransaction(i+501, 100000, big.NewInt(int64(i)), keys[2])
		if err := pool.AddLocal(queuedTx); err != nil {
			t.Fatal(err)
		}

		// Add pending dynamic fee transaction.
		pendingTx = dynamicFeeTx(i, 100000, big.NewInt(int64(i)+1), big.NewInt(int64(i)), keys[1])
		if err := pool.AddLocal(pendingTx); err != nil {
			t.Fatal(err)
		}
		// Add queued dynamic fee transaction.
		queuedTx = dynamicFeeTx(i+501, 100000, big.NewInt(int64(i)+1), big.NewInt(int64(i)), keys[1])
		if err := pool.AddLocal(queuedTx); err != nil {
			t.Fatal(err)
		}
	}
	pending, queued := pool.Stats()
	expPending, expQueued := 1000, 1000
	validate := func() {
		pending, queued = pool.Stats()
		if pending != expPending {
			t.Fatalf("pending transactions mismatched: have %d, want %d", pending, expPending)
		}
		if queued != expQueued {
			t.Fatalf("queued transactions mismatched: have %d, want %d", queued, expQueued)
		}

		if err := validateTxPoolInternals(pool); err != nil {
			t.Fatalf("pool internal state corrupted: %v", err)
		}
	}
	validate()

	// Reprice the pool and check that nothing is dropped
	pool.SetGasPrice(big.NewInt(2))
	validate()

	pool.SetGasPrice(big.NewInt(2))
	pool.SetGasPrice(big.NewInt(4))
	pool.SetGasPrice(big.NewInt(8))
	pool.SetGasPrice(big.NewInt(100))
	validate()
}

// Tests that when the pool reaches its global transaction limit, underpriced
// transactions are gradually shifted out for more expensive ones and any gapped
// pending transactions are moved into the queue.
//
// Note, local transactions are never allowed to be dropped.
func TestTransactionPoolUnderpricing(t *testing.T) {
	t.Parallel()

	// Create the pool to test the pricing enforcement with
	statedb, _ := state.New(common.Hash{}, state.NewDatabase(rawdb.NewMemoryDatabase()), nil)
	blockchain := &testBlockChain{1000000, statedb, new(event.Feed)}

	config := testTxPoolConfig
	config.GlobalSlots = 2
	config.GlobalQueue = 2

	pool := NewTxPool(config, params.TestChainConfig, blockchain)
	defer pool.Stop()

	// Keep track of transaction events to ensure all executables get announced
	events := make(chan NewTxsEvent, 32)
	sub := pool.txFeed.Subscribe(events)
	defer sub.Unsubscribe()

	// Create a number of test accounts and fund them
	keys := make([]*ecdsa.PrivateKey, 4)
	for i := 0; i < len(keys); i++ {
		keys[i], _ = crypto.GenerateKey()
		testAddBalance(pool, crypto.PubkeyToAddress(keys[i].PublicKey), big.NewInt(1000000))
	}
	// Generate and queue a batch of transactions, both pending and queued
	txs := types.Transactions{}

	txs = append(txs, pricedTransaction(0, 100000, big.NewInt(1), keys[0]))
	txs = append(txs, pricedTransaction(1, 100000, big.NewInt(2), keys[0]))

	txs = append(txs, pricedTransaction(1, 100000, big.NewInt(1), keys[1]))

	ltx := pricedTransaction(0, 100000, big.NewInt(1), keys[2])

	// Import the batch and that both pending and queued transactions match up
	pool.AddRemotes(txs)
	pool.AddLocal(ltx)

	pending, queued := pool.Stats()
	if pending != 3 {
		t.Fatalf("pending transactions mismatched: have %d, want %d", pending, 3)
	}
	if queued != 1 {
		t.Fatalf("queued transactions mismatched: have %d, want %d", queued, 1)
	}
	if err := validateEvents(events, 3); err != nil {
		t.Fatalf("original event firing failed: %v", err)
	}
	if err := validateTxPoolInternals(pool); err != nil {
		t.Fatalf("pool internal state corrupted: %v", err)
	}
	// Ensure that adding an underpriced transaction on block limit fails
	if err := pool.AddRemote(pricedTransaction(0, 100000, big.NewInt(1), keys[1])); !errors.Is(err, ErrUnderpriced) {
		t.Fatalf("adding underpriced pending transaction error mismatch: have %v, want %v", err, ErrUnderpriced)
	}
	// Ensure that adding high priced transactions drops cheap ones, but not own
	if err := pool.AddRemote(pricedTransaction(0, 100000, big.NewInt(3), keys[1])); err != nil { // +K1:0 => -K1:1 => Pend K0:0, K0:1, K1:0, K2:0; Que -
		t.Fatalf("failed to add well priced transaction: %v", err)
	}
	if err := pool.AddRemote(pricedTransaction(2, 100000, big.NewInt(4), keys[1])); err != nil { // +K1:2 => -K0:0 => Pend K1:0, K2:0; Que K0:1 K1:2
		t.Fatalf("failed to add well priced transaction: %v", err)
	}
	if err := pool.AddRemote(pricedTransaction(3, 100000, big.NewInt(5), keys[1])); err != nil { // +K1:3 => -K0:1 => Pend K1:0, K2:0; Que K1:2 K1:3
		t.Fatalf("failed to add well priced transaction: %v", err)
	}
	pending, queued = pool.Stats()
	if pending != 2 {
		t.Fatalf("pending transactions mismatched: have %d, want %d", pending, 2)
	}
	if queued != 2 {
		t.Fatalf("queued transactions mismatched: have %d, want %d", queued, 2)
	}
	if err := validateEvents(events, 1); err != nil {
		t.Fatalf("additional event firing failed: %v", err)
	}
	if err := validateTxPoolInternals(pool); err != nil {
		t.Fatalf("pool internal state corrupted: %v", err)
	}
	// Ensure that adding local transactions can push out even higher priced ones
	ltx = pricedTransaction(1, 100000, big.NewInt(0), keys[2])
	if err := pool.AddLocal(ltx); err != nil {
		t.Fatalf("failed to append underpriced local transaction: %v", err)
	}
	ltx = pricedTransaction(0, 100000, big.NewInt(0), keys[3])
	if err := pool.AddLocal(ltx); err != nil {
		t.Fatalf("failed to add new underpriced local transaction: %v", err)
	}
	pending, queued = pool.Stats()
	if pending != 3 {
		t.Fatalf("pending transactions mismatched: have %d, want %d", pending, 3)
	}
	if queued != 1 {
		t.Fatalf("queued transactions mismatched: have %d, want %d", queued, 1)
	}
	if err := validateEvents(events, 2); err != nil {
		t.Fatalf("local event firing failed: %v", err)
	}
	if err := validateTxPoolInternals(pool); err != nil {
		t.Fatalf("pool internal state corrupted: %v", err)
	}
}

// Tests that more expensive transactions push out cheap ones from the pool, but
// without producing instability by creating gaps that start jumping transactions
// back and forth between queued/pending.
func TestTransactionPoolStableUnderpricing(t *testing.T) {
	t.Parallel()

	// Create the pool to test the pricing enforcement with
	statedb, _ := state.New(common.Hash{}, state.NewDatabase(rawdb.NewMemoryDatabase()), nil)
	blockchain := &testBlockChain{1000000, statedb, new(event.Feed)}

	config := testTxPoolConfig
	config.GlobalSlots = 128
	config.GlobalQueue = 0

	pool := NewTxPool(config, params.TestChainConfig, blockchain)
	defer pool.Stop()

	// Keep track of transaction events to ensure all executables get announced
	events := make(chan NewTxsEvent, 32)
	sub := pool.txFeed.Subscribe(events)
	defer sub.Unsubscribe()

	// Create a number of test accounts and fund them
	keys := make([]*ecdsa.PrivateKey, 2)
	for i := 0; i < len(keys); i++ {
		keys[i], _ = crypto.GenerateKey()
		testAddBalance(pool, crypto.PubkeyToAddress(keys[i].PublicKey), big.NewInt(1000000))
	}
	// Fill up the entire queue with the same transaction price points
	txs := types.Transactions{}
	for i := uint64(0); i < config.GlobalSlots; i++ {
		txs = append(txs, pricedTransaction(i, 100000, big.NewInt(1), keys[0]))
	}
	pool.AddRemotesSync(txs)

	pending, queued := pool.Stats()
	if pending != int(config.GlobalSlots) {
		t.Fatalf("pending transactions mismatched: have %d, want %d", pending, config.GlobalSlots)
	}
	if queued != 0 {
		t.Fatalf("queued transactions mismatched: have %d, want %d", queued, 0)
	}
	if err := validateEvents(events, int(config.GlobalSlots)); err != nil {
		t.Fatalf("original event firing failed: %v", err)
	}
	if err := validateTxPoolInternals(pool); err != nil {
		t.Fatalf("pool internal state corrupted: %v", err)
	}
	// Ensure that adding high priced transactions drops a cheap, but doesn't produce a gap
	if err := pool.addRemoteSync(pricedTransaction(0, 100000, big.NewInt(3), keys[1])); err != nil {
		t.Fatalf("failed to add well priced transaction: %v", err)
	}
	pending, queued = pool.Stats()
	if pending != int(config.GlobalSlots) {
		t.Fatalf("pending transactions mismatched: have %d, want %d", pending, config.GlobalSlots)
	}
	if queued != 0 {
		t.Fatalf("queued transactions mismatched: have %d, want %d", queued, 0)
	}
	if err := validateEvents(events, 1); err != nil {
		t.Fatalf("additional event firing failed: %v", err)
	}
	if err := validateTxPoolInternals(pool); err != nil {
		t.Fatalf("pool internal state corrupted: %v", err)
	}
}

// Tests that when the pool reaches its global transaction limit, underpriced
// transactions (legacy & dynamic fee) are gradually shifted out for more
// expensive ones and any gapped pending transactions are moved into the queue.
//
// Note, local transactions are never allowed to be dropped.
func TestTransactionPoolUnderpricingDynamicFee(t *testing.T) {
	t.Parallel()

	pool, _ := setupTxPoolWithConfig(eip1559Config, testTxPoolConfig, txPoolGasLimit)
	defer pool.Stop()

	pool.config.GlobalSlots = 2
	pool.config.GlobalQueue = 2

	// Keep track of transaction events to ensure all executables get announced
	events := make(chan NewTxsEvent, 32)
	sub := pool.txFeed.Subscribe(events)
	defer sub.Unsubscribe()

	// Create a number of test accounts and fund them
	keys := make([]*ecdsa.PrivateKey, 4)
	for i := 0; i < len(keys); i++ {
		keys[i], _ = crypto.GenerateKey()
		testAddBalance(pool, crypto.PubkeyToAddress(keys[i].PublicKey), big.NewInt(1000000))
	}

	// Generate and queue a batch of transactions, both pending and queued
	txs := types.Transactions{}

	txs = append(txs, dynamicFeeTx(0, 100000, big.NewInt(3), big.NewInt(2), keys[0]))
	txs = append(txs, pricedTransaction(1, 100000, big.NewInt(2), keys[0]))
	txs = append(txs, dynamicFeeTx(1, 100000, big.NewInt(2), big.NewInt(1), keys[1]))

	ltx := dynamicFeeTx(0, 100000, big.NewInt(2), big.NewInt(1), keys[2])

	// Import the batch and that both pending and queued transactions match up
	pool.AddRemotes(txs) // Pend K0:0, K0:1; Que K1:1
	pool.AddLocal(ltx)   // +K2:0 => Pend K0:0, K0:1, K2:0; Que K1:1

	pending, queued := pool.Stats()
	if pending != 3 {
		t.Fatalf("pending transactions mismatched: have %d, want %d", pending, 3)
	}
	if queued != 1 {
		t.Fatalf("queued transactions mismatched: have %d, want %d", queued, 1)
	}
	if err := validateEvents(events, 3); err != nil {
		t.Fatalf("original event firing failed: %v", err)
	}
	if err := validateTxPoolInternals(pool); err != nil {
		t.Fatalf("pool internal state corrupted: %v", err)
	}

	// Ensure that adding an underpriced transaction fails
	tx := dynamicFeeTx(0, 100000, big.NewInt(2), big.NewInt(1), keys[1])
	if err := pool.AddRemote(tx); !errors.Is(err, ErrUnderpriced) { // Pend K0:0, K0:1, K2:0; Que K1:1
		t.Fatalf("adding underpriced pending transaction error mismatch: have %v, want %v", err, ErrUnderpriced)
	}

	// Ensure that adding high priced transactions drops cheap ones, but not own
	tx = pricedTransaction(0, 100000, big.NewInt(2), keys[1])
	if err := pool.AddRemote(tx); err != nil { // +K1:0, -K1:1 => Pend K0:0, K0:1, K1:0, K2:0; Que -
		t.Fatalf("failed to add well priced transaction: %v", err)
	}

	tx = pricedTransaction(2, 100000, big.NewInt(3), keys[1])
	if err := pool.AddRemote(tx); err != nil { // +K1:2, -K0:1 => Pend K0:0 K1:0, K2:0; Que K1:2
		t.Fatalf("failed to add well priced transaction: %v", err)
	}
	tx = dynamicFeeTx(3, 100000, big.NewInt(4), big.NewInt(1), keys[1])
	if err := pool.AddRemote(tx); err != nil { // +K1:3, -K1:0 => Pend K0:0 K2:0; Que K1:2 K1:3
		t.Fatalf("failed to add well priced transaction: %v", err)
	}
	pending, queued = pool.Stats()
	if pending != 2 {
		t.Fatalf("pending transactions mismatched: have %d, want %d", pending, 2)
	}
	if queued != 2 {
		t.Fatalf("queued transactions mismatched: have %d, want %d", queued, 2)
	}
	if err := validateEvents(events, 1); err != nil {
		t.Fatalf("additional event firing failed: %v", err)
	}
	if err := validateTxPoolInternals(pool); err != nil {
		t.Fatalf("pool internal state corrupted: %v", err)
	}
	// Ensure that adding local transactions can push out even higher priced ones
	ltx = dynamicFeeTx(1, 100000, big.NewInt(0), big.NewInt(0), keys[2])
	if err := pool.AddLocal(ltx); err != nil {
		t.Fatalf("failed to append underpriced local transaction: %v", err)
	}
	ltx = dynamicFeeTx(0, 100000, big.NewInt(0), big.NewInt(0), keys[3])
	if err := pool.AddLocal(ltx); err != nil {
		t.Fatalf("failed to add new underpriced local transaction: %v", err)
	}
	pending, queued = pool.Stats()
	if pending != 3 {
		t.Fatalf("pending transactions mismatched: have %d, want %d", pending, 3)
	}
	if queued != 1 {
		t.Fatalf("queued transactions mismatched: have %d, want %d", queued, 1)
	}
	if err := validateEvents(events, 2); err != nil {
		t.Fatalf("local event firing failed: %v", err)
	}
	if err := validateTxPoolInternals(pool); err != nil {
		t.Fatalf("pool internal state corrupted: %v", err)
	}
}

// Tests whether highest fee cap transaction is retained after a batch of high effective
// tip transactions are added and vice versa
func TestDualHeapEviction(t *testing.T) {
	t.Parallel()

	pool, _ := setupTxPoolWithConfig(eip1559Config, testTxPoolConfig, txPoolGasLimit)
	defer pool.Stop()

	pool.config.GlobalSlots = 10
	pool.config.GlobalQueue = 10

	var (
		highTip, highCap *types.Transaction
		baseFee          int
	)

	check := func(tx *types.Transaction, name string) {
		if pool.all.GetRemote(tx.Hash()) == nil {
			t.Fatalf("highest %s transaction evicted from the pool", name)
		}
	}

	add := func(urgent bool) {
		for i := 0; i < 20; i++ {
			var tx *types.Transaction
			// Create a test accounts and fund it
			key, _ := crypto.GenerateKey()
			testAddBalance(pool, crypto.PubkeyToAddress(key.PublicKey), big.NewInt(1000000000000))
			if urgent {
				tx = dynamicFeeTx(0, 100000, big.NewInt(int64(baseFee+1+i)), big.NewInt(int64(1+i)), key)
				highTip = tx
			} else {
				tx = dynamicFeeTx(0, 100000, big.NewInt(int64(baseFee+200+i)), big.NewInt(1), key)
				highCap = tx
			}
			pool.AddRemotesSync([]*types.Transaction{tx})
		}
		pending, queued := pool.Stats()
		if pending+queued != 20 {
			t.Fatalf("transaction count mismatch: have %d, want %d", pending+queued, 10)
		}
	}

	add(false)
	for baseFee = 0; baseFee <= 1000; baseFee += 100 {
		pool.priced.SetBaseFee(uint256.NewInt(uint64(baseFee)))
		add(true)
		check(highCap, "fee cap")
		add(false)
		check(highTip, "effective tip")
	}

	if err := validateTxPoolInternals(pool); err != nil {
		t.Fatalf("pool internal state corrupted: %v", err)
	}
}

// Tests that the pool rejects duplicate transactions.
func TestTransactionDeduplication(t *testing.T) {
	t.Parallel()

	// Create the pool to test the pricing enforcement with
	statedb, _ := state.New(common.Hash{}, state.NewDatabase(rawdb.NewMemoryDatabase()), nil)
	blockchain := &testBlockChain{1000000, statedb, new(event.Feed)}

	pool := NewTxPool(testTxPoolConfig, params.TestChainConfig, blockchain)
	defer pool.Stop()

	// Create a test account to add transactions with
	key, _ := crypto.GenerateKey()
	testAddBalance(pool, crypto.PubkeyToAddress(key.PublicKey), big.NewInt(1000000000))

	// Create a batch of transactions and add a few of them
	txs := make([]*types.Transaction, 16)

	for i := 0; i < len(txs); i++ {
		txs[i] = pricedTransaction(uint64(i), 100000, big.NewInt(1), key)
	}

	var firsts []*types.Transaction

	for i := 0; i < len(txs); i += 2 {
		firsts = append(firsts, txs[i])
	}

	errs := pool.AddRemotesSync(firsts)

	if len(errs) != 0 {
		t.Fatalf("first add mismatching result count: have %d, want %d", len(errs), 0)
	}

	for i, err := range errs {
		if err != nil {
			t.Errorf("add %d failed: %v", i, err)
		}
	}

	pending, queued := pool.Stats()

	if pending != 1 {
		t.Fatalf("pending transactions mismatched: have %d, want %d", pending, 1)
	}

	if queued != len(txs)/2-1 {
		t.Fatalf("queued transactions mismatched: have %d, want %d", queued, len(txs)/2-1)
	}

	// Try to add all of them now and ensure previous ones error out as knowns
	errs = pool.AddRemotesSync(txs)
	if len(errs) != 0 {
		t.Fatalf("all add mismatching result count: have %d, want %d", len(errs), 0)
	}

	for i, err := range errs {
		if i%2 == 0 && err == nil {
			t.Errorf("add %d succeeded, should have failed as known", i)
		}

		if i%2 == 1 && err != nil {
			t.Errorf("add %d failed: %v", i, err)
		}
	}

	pending, queued = pool.Stats()

	if pending != len(txs) {
		t.Fatalf("pending transactions mismatched: have %d, want %d", pending, len(txs))
	}

	if queued != 0 {
		t.Fatalf("queued transactions mismatched: have %d, want %d", queued, 0)
	}

	if err := validateTxPoolInternals(pool); err != nil {
		t.Fatalf("pool internal state corrupted: %v", err)
	}
}

// Tests that the pool rejects replacement transactions that don't meet the minimum
// price bump required.
func TestTransactionReplacement(t *testing.T) {
	t.Parallel()

	// Create the pool to test the pricing enforcement with
	statedb, _ := state.New(common.Hash{}, state.NewDatabase(rawdb.NewMemoryDatabase()), nil)
	blockchain := &testBlockChain{1000000, statedb, new(event.Feed)}

	pool := NewTxPool(testTxPoolConfig, params.TestChainConfig, blockchain)
	defer pool.Stop()

	// Keep track of transaction events to ensure all executables get announced
	events := make(chan NewTxsEvent, 32)
	sub := pool.txFeed.Subscribe(events)
	defer sub.Unsubscribe()

	// Create a test account to add transactions with
	key, _ := crypto.GenerateKey()
	testAddBalance(pool, crypto.PubkeyToAddress(key.PublicKey), big.NewInt(1000000000))

	// Add pending transactions, ensuring the minimum price bump is enforced for replacement (for ultra low prices too)
	price := int64(100)
	threshold := (price * (100 + int64(testTxPoolConfig.PriceBump))) / 100

	if err := pool.addRemoteSync(pricedTransaction(0, 100000, big.NewInt(1), key)); err != nil {
		t.Fatalf("failed to add original cheap pending transaction: %v", err)
	}

	if err := pool.AddRemote(pricedTransaction(0, 100001, big.NewInt(1), key)); !errors.Is(err, ErrReplaceUnderpriced) {
		t.Fatalf("original cheap pending transaction replacement error mismatch: have %v, want %v", err, ErrReplaceUnderpriced)
	}

	if err := pool.AddRemote(pricedTransaction(0, 100000, big.NewInt(2), key)); err != nil {
		t.Fatalf("failed to replace original cheap pending transaction: %v", err)
	}

	if err := validateEvents(events, 2); err != nil {
		t.Fatalf("cheap replacement event firing failed: %v", err)
	}

	if err := pool.addRemoteSync(pricedTransaction(0, 100000, big.NewInt(price), key)); err != nil {
		t.Fatalf("failed to add original proper pending transaction: %v", err)
	}

	if err := pool.AddRemote(pricedTransaction(0, 100001, big.NewInt(threshold-1), key)); !errors.Is(err, ErrReplaceUnderpriced) {
		t.Fatalf("original proper pending transaction replacement error mismatch: have %v, want %v", err, ErrReplaceUnderpriced)
	}

	if err := pool.AddRemote(pricedTransaction(0, 100000, big.NewInt(threshold), key)); err != nil {
		t.Fatalf("failed to replace original proper pending transaction: %v", err)
	}

	if err := validateEvents(events, 2); err != nil {
		t.Fatalf("proper replacement event firing failed: %v", err)
	}

	// Add queued transactions, ensuring the minimum price bump is enforced for replacement (for ultra low prices too)
	if err := pool.AddRemote(pricedTransaction(2, 100000, big.NewInt(1), key)); err != nil {
		t.Fatalf("failed to add original cheap queued transaction: %v", err)
	}

	if err := pool.AddRemote(pricedTransaction(2, 100001, big.NewInt(1), key)); !errors.Is(err, ErrReplaceUnderpriced) {
		t.Fatalf("original cheap queued transaction replacement error mismatch: have %v, want %v", err, ErrReplaceUnderpriced)
	}

	if err := pool.AddRemote(pricedTransaction(2, 100000, big.NewInt(2), key)); err != nil {
		t.Fatalf("failed to replace original cheap queued transaction: %v", err)
	}

	if err := pool.AddRemote(pricedTransaction(2, 100000, big.NewInt(price), key)); err != nil {
		t.Fatalf("failed to add original proper queued transaction: %v", err)
	}

	if err := pool.AddRemote(pricedTransaction(2, 100001, big.NewInt(threshold-1), key)); !errors.Is(err, ErrReplaceUnderpriced) {
		t.Fatalf("original proper queued transaction replacement error mismatch: have %v, want %v", err, ErrReplaceUnderpriced)
	}

	if err := pool.AddRemote(pricedTransaction(2, 100000, big.NewInt(threshold), key)); err != nil {
		t.Fatalf("failed to replace original proper queued transaction: %v", err)
	}

	if err := validateEvents(events, 0); err != nil {
		t.Fatalf("queued replacement event firing failed: %v", err)
	}

	if err := validateTxPoolInternals(pool); err != nil {
		t.Fatalf("pool internal state corrupted: %v", err)
	}
}

// Tests that the pool rejects replacement dynamic fee transactions that don't
// meet the minimum price bump required.
func TestTransactionReplacementDynamicFee(t *testing.T) {
	t.Parallel()

	// Create the pool to test the pricing enforcement with
	pool, key := setupTxPoolWithConfig(eip1559Config, testTxPoolConfig, txPoolGasLimit)
	defer pool.Stop()
	testAddBalance(pool, crypto.PubkeyToAddress(key.PublicKey), big.NewInt(1000000000))

	// Keep track of transaction events to ensure all executables get announced
	events := make(chan NewTxsEvent, 32)
	sub := pool.txFeed.Subscribe(events)
	defer sub.Unsubscribe()

	// Add pending transactions, ensuring the minimum price bump is enforced for replacement (for ultra low prices too)
	gasFeeCap := int64(100)
	feeCapThreshold := (gasFeeCap * (100 + int64(testTxPoolConfig.PriceBump))) / 100
	gasTipCap := int64(60)
	tipThreshold := (gasTipCap * (100 + int64(testTxPoolConfig.PriceBump))) / 100

	// Run the following identical checks for both the pending and queue pools:
	//	1.  Send initial tx => accept
	//	2.  Don't bump tip or fee cap => discard
	//	3.  Bump both more than min => accept
	//	4.  Check events match expected (2 new executable txs during pending, 0 during queue)
	//	5.  Send new tx with larger tip and gasFeeCap => accept
	//	6.  Bump tip max allowed so it's still underpriced => discard
	//	7.  Bump fee cap max allowed so it's still underpriced => discard
	//	8.  Bump tip min for acceptance => discard
	//	9.  Bump feecap min for acceptance => discard
	//	10. Bump feecap and tip min for acceptance => accept
	//	11. Check events match expected (2 new executable txs during pending, 0 during queue)
	stages := []string{"pending", "queued"}
	for _, stage := range stages {
		// Since state is empty, 0 nonce txs are "executable" and can go
		// into pending immediately. 2 nonce txs are "happed
		nonce := uint64(0)
		if stage == "queued" {
			nonce = 2
		}

		// 1.  Send initial tx => accept
		tx := dynamicFeeTx(nonce, 100000, big.NewInt(2), big.NewInt(1), key)
		if err := pool.addRemoteSync(tx); err != nil {
			t.Fatalf("failed to add original cheap %s transaction: %v", stage, err)
		}
		// 2.  Don't bump tip or feecap => discard
		tx = dynamicFeeTx(nonce, 100001, big.NewInt(2), big.NewInt(1), key)
		if err := pool.AddRemote(tx); !errors.Is(err, ErrReplaceUnderpriced) {
			t.Fatalf("original cheap %s transaction replacement error mismatch: have %v, want %v", stage, err, ErrReplaceUnderpriced)
		}
		// 3.  Bump both more than min => accept
		tx = dynamicFeeTx(nonce, 100000, big.NewInt(3), big.NewInt(2), key)
		if err := pool.AddRemote(tx); err != nil {
			t.Fatalf("failed to replace original cheap %s transaction: %v", stage, err)
		}
		// 4.  Check events match expected (2 new executable txs during pending, 0 during queue)
		count := 2
		if stage == "queued" {
			count = 0
		}
		if err := validateEvents(events, count); err != nil {
			t.Fatalf("cheap %s replacement event firing failed: %v", stage, err)
		}
		// 5.  Send new tx with larger tip and feeCap => accept
		tx = dynamicFeeTx(nonce, 100000, big.NewInt(gasFeeCap), big.NewInt(gasTipCap), key)
		if err := pool.addRemoteSync(tx); err != nil {
			t.Fatalf("failed to add original proper %s transaction: %v", stage, err)
		}
		// 6.  Bump tip max allowed so it's still underpriced => discard
		tx = dynamicFeeTx(nonce, 100000, big.NewInt(gasFeeCap), big.NewInt(tipThreshold-1), key)
		if err := pool.AddRemote(tx); !errors.Is(err, ErrReplaceUnderpriced) {
			t.Fatalf("original proper %s transaction replacement error mismatch: have %v, want %v", stage, err, ErrReplaceUnderpriced)
		}
		// 7.  Bump fee cap max allowed so it's still underpriced => discard
		tx = dynamicFeeTx(nonce, 100000, big.NewInt(feeCapThreshold-1), big.NewInt(gasTipCap), key)
		if err := pool.AddRemote(tx); !errors.Is(err, ErrReplaceUnderpriced) {
			t.Fatalf("original proper %s transaction replacement error mismatch: have %v, want %v", stage, err, ErrReplaceUnderpriced)
		}
		// 8.  Bump tip min for acceptance => accept
		tx = dynamicFeeTx(nonce, 100000, big.NewInt(gasFeeCap), big.NewInt(tipThreshold), key)
		if err := pool.AddRemote(tx); !errors.Is(err, ErrReplaceUnderpriced) {
			t.Fatalf("original proper %s transaction replacement error mismatch: have %v, want %v", stage, err, ErrReplaceUnderpriced)
		}
		// 9.  Bump fee cap min for acceptance => accept
		tx = dynamicFeeTx(nonce, 100000, big.NewInt(feeCapThreshold), big.NewInt(gasTipCap), key)
		if err := pool.AddRemote(tx); !errors.Is(err, ErrReplaceUnderpriced) {
			t.Fatalf("original proper %s transaction replacement error mismatch: have %v, want %v", stage, err, ErrReplaceUnderpriced)
		}
		// 10. Check events match expected (3 new executable txs during pending, 0 during queue)
		tx = dynamicFeeTx(nonce, 100000, big.NewInt(feeCapThreshold), big.NewInt(tipThreshold), key)
		if err := pool.AddRemote(tx); err != nil {
			t.Fatalf("failed to replace original cheap %s transaction: %v", stage, err)
		}
		// 11. Check events match expected (3 new executable txs during pending, 0 during queue)
		count = 2
		if stage == "queued" {
			count = 0
		}
		if err := validateEvents(events, count); err != nil {
			t.Fatalf("replacement %s event firing failed: %v", stage, err)
		}
	}

	if err := validateTxPoolInternals(pool); err != nil {
		t.Fatalf("pool internal state corrupted: %v", err)
	}
}

// Tests that local transactions are journaled to disk, but remote transactions
// get discarded between restarts.
func TestTransactionJournaling(t *testing.T)         { testTransactionJournaling(t, false) }
func TestTransactionJournalingNoLocals(t *testing.T) { testTransactionJournaling(t, true) }

func testTransactionJournaling(t *testing.T, nolocals bool) {
	t.Parallel()

	// Create a temporary file for the journal
	file, err := ioutil.TempFile("", "")
	if err != nil {
		t.Fatalf("failed to create temporary journal: %v", err)
	}
	journal := file.Name()
	defer os.Remove(journal)

	// Clean up the temporary file, we only need the path for now
	file.Close()
	os.Remove(journal)

	// Create the original pool to inject transaction into the journal
	statedb, _ := state.New(common.Hash{}, state.NewDatabase(rawdb.NewMemoryDatabase()), nil)
	blockchain := &testBlockChain{1000000, statedb, new(event.Feed)}

	config := testTxPoolConfig
	config.NoLocals = nolocals
	config.Journal = journal
	config.Rejournal = time.Second

	pool := NewTxPool(config, params.TestChainConfig, blockchain)

	// Create two test accounts to ensure remotes expire but locals do not
	local, _ := crypto.GenerateKey()
	remote, _ := crypto.GenerateKey()

	testAddBalance(pool, crypto.PubkeyToAddress(local.PublicKey), big.NewInt(1000000000))
	testAddBalance(pool, crypto.PubkeyToAddress(remote.PublicKey), big.NewInt(1000000000))

	// Add three local and a remote transactions and ensure they are queued up
	if err := pool.AddLocal(pricedTransaction(0, 100000, big.NewInt(1), local)); err != nil {
		t.Fatalf("failed to add local transaction: %v", err)
	}
	if err := pool.AddLocal(pricedTransaction(1, 100000, big.NewInt(1), local)); err != nil {
		t.Fatalf("failed to add local transaction: %v", err)
	}
	if err := pool.AddLocal(pricedTransaction(2, 100000, big.NewInt(1), local)); err != nil {
		t.Fatalf("failed to add local transaction: %v", err)
	}
	if err := pool.addRemoteSync(pricedTransaction(0, 100000, big.NewInt(1), remote)); err != nil {
		t.Fatalf("failed to add remote transaction: %v", err)
	}
	pending, queued := pool.Stats()
	if pending != 4 {
		t.Fatalf("pending transactions mismatched: have %d, want %d", pending, 4)
	}
	if queued != 0 {
		t.Fatalf("queued transactions mismatched: have %d, want %d", queued, 0)
	}
	if err := validateTxPoolInternals(pool); err != nil {
		t.Fatalf("pool internal state corrupted: %v", err)
	}
	// Terminate the old pool, bump the local nonce, create a new pool and ensure relevant transaction survive
	pool.Stop()
	statedb.SetNonce(crypto.PubkeyToAddress(local.PublicKey), 1)
	blockchain = &testBlockChain{1000000, statedb, new(event.Feed)}

	pool = NewTxPool(config, params.TestChainConfig, blockchain)

	pending, queued = pool.Stats()
	if queued != 0 {
		t.Fatalf("queued transactions mismatched: have %d, want %d", queued, 0)
	}
	if nolocals {
		if pending != 0 {
			t.Fatalf("pending transactions mismatched: have %d, want %d", pending, 0)
		}
	} else {
		if pending != 2 {
			t.Fatalf("pending transactions mismatched: have %d, want %d", pending, 2)
		}
	}
	if err := validateTxPoolInternals(pool); err != nil {
		t.Fatalf("pool internal state corrupted: %v", err)
	}
	// Bump the nonce temporarily and ensure the newly invalidated transaction is removed
	statedb.SetNonce(crypto.PubkeyToAddress(local.PublicKey), 2)
	<-pool.requestReset(nil, nil)
	time.Sleep(2 * config.Rejournal)
	pool.Stop()

	statedb.SetNonce(crypto.PubkeyToAddress(local.PublicKey), 1)
	blockchain = &testBlockChain{1000000, statedb, new(event.Feed)}
	pool = NewTxPool(config, params.TestChainConfig, blockchain)

	pending, queued = pool.Stats()
	if pending != 0 {
		t.Fatalf("pending transactions mismatched: have %d, want %d", pending, 0)
	}
	if nolocals {
		if queued != 0 {
			t.Fatalf("queued transactions mismatched: have %d, want %d", queued, 0)
		}
	} else {
		if queued != 1 {
			t.Fatalf("queued transactions mismatched: have %d, want %d", queued, 1)
		}
	}
	if err := validateTxPoolInternals(pool); err != nil {
		t.Fatalf("pool internal state corrupted: %v", err)
	}
	pool.Stop()
}

// TestTransactionStatusCheck tests that the pool can correctly retrieve the
// pending status of individual transactions.
func TestTransactionStatusCheck(t *testing.T) {
	t.Parallel()

	// Create the pool to test the status retrievals with
	statedb, _ := state.New(common.Hash{}, state.NewDatabase(rawdb.NewMemoryDatabase()), nil)
	blockchain := &testBlockChain{1000000, statedb, new(event.Feed)}

	pool := NewTxPool(testTxPoolConfig, params.TestChainConfig, blockchain)
	defer pool.Stop()

	// Create the test accounts to check various transaction statuses with
	keys := make([]*ecdsa.PrivateKey, 3)
	for i := 0; i < len(keys); i++ {
		keys[i], _ = crypto.GenerateKey()
		testAddBalance(pool, crypto.PubkeyToAddress(keys[i].PublicKey), big.NewInt(1000000))
	}
	// Generate and queue a batch of transactions, both pending and queued
	txs := types.Transactions{}

	txs = append(txs, pricedTransaction(0, 100000, big.NewInt(1), keys[0])) // Pending only
	txs = append(txs, pricedTransaction(0, 100000, big.NewInt(1), keys[1])) // Pending and queued
	txs = append(txs, pricedTransaction(2, 100000, big.NewInt(1), keys[1]))
	txs = append(txs, pricedTransaction(2, 100000, big.NewInt(1), keys[2])) // Queued only

	// Import the transaction and ensure they are correctly added
	pool.AddRemotesSync(txs)

	pending, queued := pool.Stats()
	if pending != 2 {
		t.Fatalf("pending transactions mismatched: have %d, want %d", pending, 2)
	}
	if queued != 2 {
		t.Fatalf("queued transactions mismatched: have %d, want %d", queued, 2)
	}
	if err := validateTxPoolInternals(pool); err != nil {
		t.Fatalf("pool internal state corrupted: %v", err)
	}
	// Retrieve the status of each transaction and validate them
	hashes := make([]common.Hash, len(txs))
	for i, tx := range txs {
		hashes[i] = tx.Hash()
	}
	hashes = append(hashes, common.Hash{})

	statuses := pool.Status(hashes)
	expect := []TxStatus{TxStatusPending, TxStatusPending, TxStatusQueued, TxStatusQueued, TxStatusUnknown}

	for i := 0; i < len(statuses); i++ {
		if statuses[i] != expect[i] {
			t.Errorf("transaction %d: status mismatch: have %v, want %v", i, statuses[i], expect[i])
		}
	}
}

// Test the transaction slots consumption is computed correctly
func TestTransactionSlotCount(t *testing.T) {
	t.Parallel()

	key, _ := crypto.GenerateKey()

	// Check that an empty transaction consumes a single slot
	smallTx := pricedDataTransaction(0, 0, big.NewInt(0), key, 0)
	if slots := numSlots(smallTx); slots != 1 {
		t.Fatalf("small transactions slot count mismatch: have %d want %d", slots, 1)
	}
	// Check that a large transaction consumes the correct number of slots
	bigTx := pricedDataTransaction(0, 0, big.NewInt(0), key, uint64(10*txSlotSize))
	if slots := numSlots(bigTx); slots != 11 {
		t.Fatalf("big transactions slot count mismatch: have %d want %d", slots, 11)
	}
}

// Benchmarks the speed of validating the contents of the pending queue of the
// transaction pool.
func BenchmarkPendingDemotion100(b *testing.B)   { benchmarkPendingDemotion(b, 100) }
func BenchmarkPendingDemotion1000(b *testing.B)  { benchmarkPendingDemotion(b, 1000) }
func BenchmarkPendingDemotion10000(b *testing.B) { benchmarkPendingDemotion(b, 10000) }

func benchmarkPendingDemotion(b *testing.B, size int) {
	// Add a batch of transactions to a pool one by one
	pool, key := setupTxPool()
	defer pool.Stop()

	account := crypto.PubkeyToAddress(key.PublicKey)
	testAddBalance(pool, account, big.NewInt(1000000))

	for i := 0; i < size; i++ {
		tx := transaction(uint64(i), 100000, key)
		pool.promoteTx(account, tx.Hash(), tx)
	}
	// Benchmark the speed of pool validation
	b.ResetTimer()
	b.ReportAllocs()
	for i := 0; i < b.N; i++ {
		pool.demoteUnexecutables()
	}
}

// Benchmarks the speed of scheduling the contents of the future queue of the
// transaction pool.
func BenchmarkFuturePromotion100(b *testing.B)   { benchmarkFuturePromotion(b, 100) }
func BenchmarkFuturePromotion1000(b *testing.B)  { benchmarkFuturePromotion(b, 1000) }
func BenchmarkFuturePromotion10000(b *testing.B) { benchmarkFuturePromotion(b, 10000) }

func benchmarkFuturePromotion(b *testing.B, size int) {
	// Add a batch of transactions to a pool one by one
	pool, key := setupTxPool()
	defer pool.Stop()

	account := crypto.PubkeyToAddress(key.PublicKey)
	testAddBalance(pool, account, big.NewInt(1000000))

	for i := 0; i < size; i++ {
		tx := transaction(uint64(1+i), 100000, key)
		pool.enqueueTx(tx.Hash(), tx, false, true)
	}
	// Benchmark the speed of pool validation
	b.ResetTimer()
	for i := 0; i < b.N; i++ {
		pool.promoteExecutables(nil)
	}
}

// Benchmarks the speed of batched transaction insertion.
func BenchmarkPoolBatchInsert(b *testing.B) {
	// Generate a batch of transactions to enqueue into the pool
	pool, key := setupTxPool()
	defer pool.Stop()

	account := crypto.PubkeyToAddress(key.PublicKey)
	testAddBalance(pool, account, big.NewInt(1000000))

	const format = "size %d, is local %t"

	cases := []struct {
		name    string
		size    int
		isLocal bool
	}{
		{size: 100, isLocal: false},
		{size: 1000, isLocal: false},
		{size: 10000, isLocal: false},

		{size: 100, isLocal: true},
		{size: 1000, isLocal: true},
		{size: 10000, isLocal: true},
	}

	for i := range cases {
		cases[i].name = fmt.Sprintf(format, cases[i].size, cases[i].isLocal)
	}

	// Benchmark importing the transactions into the queue

	for _, testCase := range cases {
		singleCase := testCase

		b.Run(singleCase.name, func(b *testing.B) {
			batches := make([]types.Transactions, b.N)

			for i := 0; i < b.N; i++ {
				batches[i] = make(types.Transactions, singleCase.size)

				for j := 0; j < singleCase.size; j++ {
					batches[i][j] = transaction(uint64(singleCase.size*i+j), 100000, key)
				}
			}

			b.ResetTimer()
			b.ReportAllocs()

			for _, batch := range batches {
				if testCase.isLocal {
					pool.AddLocals(batch)
				} else {
					pool.AddRemotes(batch)
				}
			}
		})
	}
}

func BenchmarkPoolMining(b *testing.B) {
	const format = "size %d"

	cases := []struct {
		name string
		size int
	}{
		{size: 1},
		{size: 5},
		{size: 10},
		{size: 20},
	}

	for i := range cases {
		cases[i].name = fmt.Sprintf(format, cases[i].size)
	}

	const blockGasLimit = 30_000_000

	// Benchmark importing the transactions into the queue

	for _, testCase := range cases {
		singleCase := testCase

		b.Run(singleCase.name, func(b *testing.B) {
			// Generate a batch of transactions to enqueue into the pool
			pendingAddedCh := make(chan struct{}, 1024)

			pool, localKey := setupTxPoolWithConfig(params.TestChainConfig, testTxPoolConfig, txPoolGasLimit, MakeWithPromoteTxCh(pendingAddedCh))
			defer pool.Stop()

			localKeyPub := localKey.PublicKey
			account := crypto.PubkeyToAddress(localKeyPub)

			const balanceStr = "1_000_000_000"
			balance, ok := big.NewInt(0).SetString(balanceStr, 0)
			if !ok {
				b.Fatal("incorrect initial balance", balanceStr)
			}

			testAddBalance(pool, account, balance)

			signer := types.NewEIP155Signer(big.NewInt(1))
			baseFee := uint256.NewInt(1)

			const batchesSize = 100

			batches := make([]types.Transactions, batchesSize)

			for i := 0; i < batchesSize; i++ {
				batches[i] = make(types.Transactions, singleCase.size)

				for j := 0; j < singleCase.size; j++ {
					batches[i][j] = transaction(uint64(singleCase.size*i+j), 100_000, localKey)
				}

				for _, batch := range batches {
					pool.AddRemotes(batch)
				}
			}

			var promoted int

			for range pendingAddedCh {
				promoted++

				if promoted >= batchesSize*singleCase.size/2 {
					break
				}
			}

			var total int

			b.ResetTimer()
			b.ReportAllocs()

			pendingDurations := make([]time.Duration, b.N)

			var added int

			for i := 0; i < b.N; i++ {
				added, pendingDurations[i], _ = mining(b, pool, signer, baseFee, blockGasLimit, i)
				total += added
			}

			b.StopTimer()

			pendingDurationsFloat := make([]float64, len(pendingDurations))

			for i, v := range pendingDurations {
				pendingDurationsFloat[i] = float64(v.Nanoseconds())
			}

			mean, stddev := stat.MeanStdDev(pendingDurationsFloat, nil)
			b.Logf("[%s] pending mean %v, stdev %v, %v-%v",
				common.NowMilliseconds(), time.Duration(mean), time.Duration(stddev), time.Duration(floats.Min(pendingDurationsFloat)), time.Duration(floats.Max(pendingDurationsFloat)))
		})
	}
}

func BenchmarkInsertRemoteWithAllLocals(b *testing.B) {
	// Allocate keys for testing
	key, _ := crypto.GenerateKey()
	account := crypto.PubkeyToAddress(key.PublicKey)

	remoteKey, _ := crypto.GenerateKey()
	remoteAddr := crypto.PubkeyToAddress(remoteKey.PublicKey)

	locals := make([]*types.Transaction, 4096+1024) // Occupy all slots
	for i := 0; i < len(locals); i++ {
		locals[i] = transaction(uint64(i), 100000, key)
	}
	remotes := make([]*types.Transaction, 1000)
	for i := 0; i < len(remotes); i++ {
		remotes[i] = pricedTransaction(uint64(i), 100000, big.NewInt(2), remoteKey) // Higher gasprice
	}
	// Benchmark importing the transactions into the queue
	b.ResetTimer()
	for i := 0; i < b.N; i++ {
		b.StopTimer()
		pool, _ := setupTxPool()
		testAddBalance(pool, account, big.NewInt(100000000))
		for _, local := range locals {
			pool.AddLocal(local)
		}
		b.StartTimer()
		// Assign a high enough balance for testing
		testAddBalance(pool, remoteAddr, big.NewInt(100000000))
		for i := 0; i < len(remotes); i++ {
			pool.AddRemotes([]*types.Transaction{remotes[i]})
		}
		pool.Stop()
	}
}

// Benchmarks the speed of batch transaction insertion in case of multiple accounts.
func BenchmarkPoolAccountMultiBatchInsert(b *testing.B) {
	// Generate a batch of transactions to enqueue into the pool
	pool, _ := setupTxPool()
	defer pool.Stop()

	batches := make(types.Transactions, b.N)

	for i := 0; i < b.N; i++ {
		key, _ := crypto.GenerateKey()
		account := crypto.PubkeyToAddress(key.PublicKey)

		pool.currentState.AddBalance(account, big.NewInt(1000000))

		tx := transaction(uint64(0), 100000, key)

		batches[i] = tx
	}

	// Benchmark importing the transactions into the queue
	b.ReportAllocs()
	b.ResetTimer()

	for _, tx := range batches {
		pool.AddRemotesSync([]*types.Transaction{tx})
	}
}

func BenchmarkPoolAccountMultiBatchInsertRace(b *testing.B) {
	// Generate a batch of transactions to enqueue into the pool
	pool, _ := setupTxPool()
	defer pool.Stop()

	batches := make(types.Transactions, b.N)

	for i := 0; i < b.N; i++ {
		key, _ := crypto.GenerateKey()
		account := crypto.PubkeyToAddress(key.PublicKey)
		tx := transaction(uint64(0), 100000, key)

		pool.currentState.AddBalance(account, big.NewInt(1000000))

		batches[i] = tx
	}

	done := make(chan struct{})

	go func() {
		t := time.NewTicker(time.Microsecond)
		defer t.Stop()

		var pending map[common.Address]types.Transactions

	loop:
		for {
			select {
			case <-t.C:
				pending = pool.Pending(context.Background(), true)
			case <-done:
				break loop
			}
		}

		fmt.Fprint(io.Discard, pending)
	}()

	b.ReportAllocs()
	b.ResetTimer()

	for _, tx := range batches {
		pool.AddRemotesSync([]*types.Transaction{tx})
	}

	close(done)
}

func BenchmarkPoolAccountMultiBatchInsertNoLockRace(b *testing.B) {
	// Generate a batch of transactions to enqueue into the pool
	pendingAddedCh := make(chan struct{}, 1024)

	pool, localKey := setupTxPoolWithConfig(params.TestChainConfig, testTxPoolConfig, txPoolGasLimit, MakeWithPromoteTxCh(pendingAddedCh))
	defer pool.Stop()

	_ = localKey

	batches := make(types.Transactions, b.N)

	for i := 0; i < b.N; i++ {
		key, _ := crypto.GenerateKey()
		account := crypto.PubkeyToAddress(key.PublicKey)
		tx := transaction(uint64(0), 100000, key)

		pool.currentState.AddBalance(account, big.NewInt(1000000))

		batches[i] = tx
	}

	done := make(chan struct{})

	go func() {
		t := time.NewTicker(time.Microsecond)
		defer t.Stop()

		var pending map[common.Address]types.Transactions

		for range t.C {
			pending = pool.Pending(context.Background(), true)

			if len(pending) >= b.N/2 {
				close(done)

				return
			}
		}
	}()

	b.ReportAllocs()
	b.ResetTimer()

	for _, tx := range batches {
		pool.AddRemotes([]*types.Transaction{tx})
	}

	<-done
}

func BenchmarkPoolAccountsBatchInsert(b *testing.B) {
	// Generate a batch of transactions to enqueue into the pool
	pool, _ := setupTxPool()
	defer pool.Stop()

	batches := make(types.Transactions, b.N)

	for i := 0; i < b.N; i++ {
		key, _ := crypto.GenerateKey()
		account := crypto.PubkeyToAddress(key.PublicKey)

		pool.currentState.AddBalance(account, big.NewInt(1000000))

		tx := transaction(uint64(0), 100000, key)

		batches[i] = tx
	}

	// Benchmark importing the transactions into the queue
	b.ReportAllocs()
	b.ResetTimer()

	for _, tx := range batches {
		_ = pool.AddRemoteSync(tx)
	}
}

func BenchmarkPoolAccountsBatchInsertRace(b *testing.B) {
	// Generate a batch of transactions to enqueue into the pool
	pool, _ := setupTxPool()
	defer pool.Stop()

	batches := make(types.Transactions, b.N)

	for i := 0; i < b.N; i++ {
		key, _ := crypto.GenerateKey()
		account := crypto.PubkeyToAddress(key.PublicKey)
		tx := transaction(uint64(0), 100000, key)

		pool.currentState.AddBalance(account, big.NewInt(1000000))

		batches[i] = tx
	}

	done := make(chan struct{})

	go func() {
		t := time.NewTicker(time.Microsecond)
		defer t.Stop()

		var pending map[common.Address]types.Transactions

	loop:
		for {
			select {
			case <-t.C:
				pending = pool.Pending(context.Background(), true)
			case <-done:
				break loop
			}
		}

		fmt.Fprint(io.Discard, pending)
	}()

	b.ReportAllocs()
	b.ResetTimer()

	for _, tx := range batches {
		_ = pool.AddRemoteSync(tx)
	}

	close(done)
}

func BenchmarkPoolAccountsBatchInsertNoLockRace(b *testing.B) {
	// Generate a batch of transactions to enqueue into the pool
	pendingAddedCh := make(chan struct{}, 1024)

	pool, localKey := setupTxPoolWithConfig(params.TestChainConfig, testTxPoolConfig, txPoolGasLimit, MakeWithPromoteTxCh(pendingAddedCh))
	defer pool.Stop()

	_ = localKey

	batches := make(types.Transactions, b.N)

	for i := 0; i < b.N; i++ {
		key, _ := crypto.GenerateKey()
		account := crypto.PubkeyToAddress(key.PublicKey)
		tx := transaction(uint64(0), 100000, key)

		pool.currentState.AddBalance(account, big.NewInt(1000000))

		batches[i] = tx
	}

	done := make(chan struct{})

	go func() {
		t := time.NewTicker(time.Microsecond)
		defer t.Stop()

		var pending map[common.Address]types.Transactions

		for range t.C {
			pending = pool.Pending(context.Background(), true)

			if len(pending) >= b.N/2 {
				close(done)

				return
			}
		}
	}()

	b.ReportAllocs()
	b.ResetTimer()

	for _, tx := range batches {
		_ = pool.AddRemote(tx)
	}

	<-done
}

func TestPoolMultiAccountBatchInsertRace(t *testing.T) {
	t.Parallel()

	// Generate a batch of transactions to enqueue into the pool
	pool, _ := setupTxPool()
	defer pool.Stop()

	const n = 5000

	batches := make(types.Transactions, n)
	batchesSecond := make(types.Transactions, n)

	for i := 0; i < n; i++ {
		batches[i] = newTxs(pool)
		batchesSecond[i] = newTxs(pool)
	}

	done := make(chan struct{})

	go func() {
		t := time.NewTicker(time.Microsecond)
		defer t.Stop()

		var (
			pending map[common.Address]types.Transactions
			total   int
		)

		for range t.C {
			pending = pool.Pending(context.Background(), true)
			total = len(pending)

			_ = pool.Locals()

			if total >= n {
				close(done)

				return
			}
		}
	}()

	for _, tx := range batches {
		pool.AddRemotesSync([]*types.Transaction{tx})
	}

	for _, tx := range batchesSecond {
		pool.AddRemotes([]*types.Transaction{tx})
	}

	<-done
}

func newTxs(pool *TxPool) *types.Transaction {
	key, _ := crypto.GenerateKey()
	account := crypto.PubkeyToAddress(key.PublicKey)
	tx := transaction(uint64(0), 100000, key)

	pool.currentState.AddBalance(account, big.NewInt(1_000_000_000))

	return tx
}

type acc struct {
	nonce   uint64
	key     *ecdsa.PrivateKey
	account common.Address
}

type testTx struct {
	tx      *types.Transaction
	idx     int
	isLocal bool
}

const localIdx = 0

func getTransactionGen(t *rapid.T, keys []*acc, nonces []uint64, localKey *acc, gasPriceMin, gasPriceMax, gasLimitMin, gasLimitMax uint64) *testTx {
	idx := rapid.IntRange(0, len(keys)-1).Draw(t, "accIdx").(int)

	var (
		isLocal bool
		key     *ecdsa.PrivateKey
	)

	if idx == localIdx {
		isLocal = true
		key = localKey.key
	} else {
		key = keys[idx].key
	}

	nonces[idx]++

	gasPriceUint := rapid.Uint64Range(gasPriceMin, gasPriceMax).Draw(t, "gasPrice").(uint64)
	gasPrice := big.NewInt(0).SetUint64(gasPriceUint)
	gasLimit := rapid.Uint64Range(gasLimitMin, gasLimitMax).Draw(t, "gasLimit").(uint64)

	return &testTx{
		tx:      pricedTransaction(nonces[idx]-1, gasLimit, gasPrice, key),
		idx:     idx,
		isLocal: isLocal,
	}
}

type transactionBatches struct {
	txs      []*testTx
	totalTxs int
}

func transactionsGen(keys []*acc, nonces []uint64, localKey *acc, minTxs int, maxTxs int, gasPriceMin, gasPriceMax, gasLimitMin, gasLimitMax uint64, caseParams *strings.Builder) func(t *rapid.T) *transactionBatches {
	return func(t *rapid.T) *transactionBatches {
		totalTxs := rapid.IntRange(minTxs, maxTxs).Draw(t, "totalTxs").(int)
		txs := make([]*testTx, totalTxs)

		gasValues := make([]float64, totalTxs)

		fmt.Fprintf(caseParams, " totalTxs = %d;", totalTxs)

		keys = keys[:len(nonces)]

		for i := 0; i < totalTxs; i++ {
			txs[i] = getTransactionGen(t, keys, nonces, localKey, gasPriceMin, gasPriceMax, gasLimitMin, gasLimitMax)

			gasValues[i] = float64(txs[i].tx.Gas())
		}

		mean, stddev := stat.MeanStdDev(gasValues, nil)
		fmt.Fprintf(caseParams, " gasValues mean %d, stdev %d, %d-%d);", int64(mean), int64(stddev), int64(floats.Min(gasValues)), int64(floats.Max(gasValues)))

		return &transactionBatches{txs, totalTxs}
	}
}

type txPoolRapidConfig struct {
	gasLimit    uint64
	avgBlockTxs uint64

	minTxs int
	maxTxs int

	minAccs int
	maxAccs int

	// less tweakable, more like constants
	gasPriceMin uint64
	gasPriceMax uint64

	gasLimitMin uint64
	gasLimitMax uint64

	balance int64

	blockTime      time.Duration
	maxEmptyBlocks int
	maxStuckBlocks int
}

func defaultTxPoolRapidConfig() txPoolRapidConfig {
	gasLimit := uint64(30_000_000)
	avgBlockTxs := gasLimit/params.TxGas + 1
	maxTxs := int(25 * avgBlockTxs)

	return txPoolRapidConfig{
		gasLimit: gasLimit,

		avgBlockTxs: avgBlockTxs,

		minTxs: 1,
		maxTxs: maxTxs,

		minAccs: 1,
		maxAccs: maxTxs,

		// less tweakable, more like constants
		gasPriceMin: 1,
		gasPriceMax: 1_000,

		gasLimitMin: params.TxGas,
		gasLimitMax: gasLimit / 2,

		balance: 0xffffffffffffff,

		blockTime:      2 * time.Second,
		maxEmptyBlocks: 10,
		maxStuckBlocks: 10,
	}
}

// TestSmallTxPool is not something to run in parallel as far it uses all CPUs
// nolint:paralleltest
func TestSmallTxPool(t *testing.T) {
	t.Parallel()

	t.Skip("a red test to be fixed")

	cfg := defaultTxPoolRapidConfig()

	cfg.maxEmptyBlocks = 10
	cfg.maxStuckBlocks = 10

	cfg.minTxs = 1
	cfg.maxTxs = 2

	cfg.minAccs = 1
	cfg.maxAccs = 2

	testPoolBatchInsert(t, cfg)
}

// This test is not something to run in parallel as far it uses all CPUs
// nolint:paralleltest
func TestBigTxPool(t *testing.T) {
	t.Parallel()

	t.Skip("a red test to be fixed")

	cfg := defaultTxPoolRapidConfig()

	testPoolBatchInsert(t, cfg)
}

//nolint:gocognit,thelper
func testPoolBatchInsert(t *testing.T, cfg txPoolRapidConfig) {
	t.Helper()

	t.Parallel()

	const debug = false

	initialBalance := big.NewInt(cfg.balance)

	keys := make([]*acc, cfg.maxAccs)

	var key *ecdsa.PrivateKey

	// prealloc keys
	for idx := 0; idx < cfg.maxAccs; idx++ {
		key, _ = crypto.GenerateKey()

		keys[idx] = &acc{
			key:     key,
			nonce:   0,
			account: crypto.PubkeyToAddress(key.PublicKey),
		}
	}

	var threads = runtime.NumCPU()

	if debug {
		// 1 is set only for debug
		threads = 1
	}

	testsDone := new(uint64)

	for i := 0; i < threads; i++ {
		t.Run(fmt.Sprintf("thread %d", i), func(t *testing.T) {
			t.Parallel()

			rapid.Check(t, func(rt *rapid.T) {
				caseParams := new(strings.Builder)

				defer func() {
					res := atomic.AddUint64(testsDone, 1)

					if res%100 == 0 {
						fmt.Println("case-done", res)
					}
				}()

				// Generate a batch of transactions to enqueue into the pool
				testTxPoolConfig := testTxPoolConfig

				// from sentry config
				testTxPoolConfig.AccountQueue = 16
				testTxPoolConfig.AccountSlots = 16
				testTxPoolConfig.GlobalQueue = 32768
				testTxPoolConfig.GlobalSlots = 32768
				testTxPoolConfig.Lifetime = time.Hour + 30*time.Minute //"1h30m0s"
				testTxPoolConfig.PriceLimit = 1

				now := time.Now()
				pendingAddedCh := make(chan struct{}, 1024)
				pool, key := setupTxPoolWithConfig(params.TestChainConfig, testTxPoolConfig, cfg.gasLimit, MakeWithPromoteTxCh(pendingAddedCh))
				defer pool.Stop()

				totalAccs := rapid.IntRange(cfg.minAccs, cfg.maxAccs).Draw(rt, "totalAccs").(int)

				fmt.Fprintf(caseParams, "Case params: totalAccs = %d;", totalAccs)

				defer func() {
					pending, queued := pool.Content()

					if len(pending) != 0 {
						pendingGas := make([]float64, 0, len(pending))

						for _, txs := range pending {
							for _, tx := range txs {
								pendingGas = append(pendingGas, float64(tx.Gas()))
							}
						}

						mean, stddev := stat.MeanStdDev(pendingGas, nil)
						fmt.Fprintf(caseParams, "\tpending mean %d, stdev %d, %d-%d;\n", int64(mean), int64(stddev), int64(floats.Min(pendingGas)), int64(floats.Max(pendingGas)))
					}

					if len(queued) != 0 {
						queuedGas := make([]float64, 0, len(queued))

						for _, txs := range queued {
							for _, tx := range txs {
								queuedGas = append(queuedGas, float64(tx.Gas()))
							}
						}

						mean, stddev := stat.MeanStdDev(queuedGas, nil)
						fmt.Fprintf(caseParams, "\tqueued mean %d, stdev %d, %d-%d);\n\n", int64(mean), int64(stddev), int64(floats.Min(queuedGas)), int64(floats.Max(queuedGas)))
					}

					rt.Log(caseParams)
				}()

				// regenerate only local key
				localKey := &acc{
					key:     key,
					account: crypto.PubkeyToAddress(key.PublicKey),
				}

				if err := validateTxPoolInternals(pool); err != nil {
					rt.Fatalf("pool internal state corrupted: %v", err)
				}

				var wg sync.WaitGroup
				wg.Add(1)

				go func() {
					defer wg.Done()
					now = time.Now()

					testAddBalance(pool, localKey.account, initialBalance)

					for idx := 0; idx < totalAccs; idx++ {
						testAddBalance(pool, keys[idx].account, initialBalance)
					}
				}()

				nonces := make([]uint64, totalAccs)
				gen := rapid.Custom(transactionsGen(keys, nonces, localKey, cfg.minTxs, cfg.maxTxs, cfg.gasPriceMin, cfg.gasPriceMax, cfg.gasLimitMin, cfg.gasLimitMax, caseParams))

				txs := gen.Draw(rt, "batches").(*transactionBatches)

				wg.Wait()

				var (
					addIntoTxPool func(tx *types.Transaction) error
					totalInBatch  int
				)

				for _, tx := range txs.txs {
					addIntoTxPool = pool.AddRemoteSync

					if tx.isLocal {
						addIntoTxPool = pool.AddLocal
					}

					err := addIntoTxPool(tx.tx)
					if err != nil {
						rt.Log("on adding a transaction to the tx pool", err, tx.tx.Gas(), tx.tx.GasPrice(), pool.GasPrice(), getBalance(pool, keys[tx.idx].account))
					}
				}

				var (
					block              int
					emptyBlocks        int
					stuckBlocks        int
					lastTxPoolStats    int
					currentTxPoolStats int
				)

				for {
					// we'd expect fulfilling block take comparable, but less than blockTime
					ctx, cancel := context.WithTimeout(context.Background(), time.Duration(cfg.maxStuckBlocks)*cfg.blockTime)

					select {
					case <-pendingAddedCh:
					case <-ctx.Done():
						pendingStat, queuedStat := pool.Stats()
						if pendingStat+queuedStat == 0 {
							cancel()

							break
						}

						rt.Fatalf("got %ds block timeout (expected less then %s): total accounts %d. Pending %d, queued %d)",
							block, 5*cfg.blockTime, txs.totalTxs, pendingStat, queuedStat)
					}

					pendingStat, queuedStat := pool.Stats()
					currentTxPoolStats = pendingStat + queuedStat
					if currentTxPoolStats == 0 {
						cancel()
						break
					}

					// check if txPool got stuck
					if currentTxPoolStats == lastTxPoolStats {
						stuckBlocks++ //todo: need something better then that
					} else {
						stuckBlocks = 0
						lastTxPoolStats = currentTxPoolStats
					}

					// copy-paste
					start := time.Now()
					pending := pool.Pending(context.Background(), true)
					locals := pool.Locals()

					// from fillTransactions
					removedFromPool, blockGasLeft, err := fillTransactions(ctx, pool, locals, pending, cfg.gasLimit)

					done := time.Since(start)

					if removedFromPool > 0 {
						emptyBlocks = 0
					} else {
						emptyBlocks++
					}

					if emptyBlocks >= cfg.maxEmptyBlocks || stuckBlocks >= cfg.maxStuckBlocks {
						// check for nonce gaps
						var lastNonce, currentNonce int

						pending = pool.Pending(context.Background(), true)

						for txAcc, pendingTxs := range pending {
							lastNonce = int(pool.Nonce(txAcc)) - len(pendingTxs) - 1

							isFirst := true

							for _, tx := range pendingTxs {
								currentNonce = int(tx.Nonce())
								if currentNonce-lastNonce != 1 {
									rt.Fatalf("got a nonce gap for account %q. Current pending nonce %d, previous %d %v; emptyBlocks - %v; stuckBlocks - %v",
										txAcc, currentNonce, lastNonce, isFirst, emptyBlocks >= cfg.maxEmptyBlocks, stuckBlocks >= cfg.maxStuckBlocks)
								}

								lastNonce = currentNonce
							}
						}
					}

					if emptyBlocks >= cfg.maxEmptyBlocks {
						rt.Fatalf("got %d empty blocks in a row(expected less then %d): total time %s, total accounts %d. Pending %d, locals %d)",
							emptyBlocks, cfg.maxEmptyBlocks, done, txs.totalTxs, len(pending), len(locals))
					}

					if stuckBlocks >= cfg.maxStuckBlocks {
						rt.Fatalf("got %d empty blocks in a row(expected less then %d): total time %s, total accounts %d. Pending %d, locals %d)",
							emptyBlocks, cfg.maxEmptyBlocks, done, txs.totalTxs, len(pending), len(locals))
					}

					if err != nil {
						rt.Fatalf("took too long: total time %s(expected %s), total accounts %d. Pending %d, locals %d)",
							done, cfg.blockTime, txs.totalTxs, len(pending), len(locals))
					}

					rt.Log("current_total", txs.totalTxs, "in_batch", totalInBatch, "removed", removedFromPool, "emptyBlocks", emptyBlocks, "blockGasLeft", blockGasLeft, "pending", len(pending), "locals", len(locals),
						"locals+pending", done)

					rt.Log("block", block, "pending", pendingStat, "queued", queuedStat, "elapsed", done)

					block++

					cancel()

					//time.Sleep(time.Second)
				}

				rt.Logf("case completed totalTxs %d %v\n\n", txs.totalTxs, time.Since(now))
			})
		})
	}

	t.Log("done test cases", atomic.LoadUint64(testsDone))
}

func fillTransactions(ctx context.Context, pool *TxPool, locals []common.Address, pending map[common.Address]types.Transactions, gasLimit uint64) (int, uint64, error) {
	localTxs := make(map[common.Address]types.Transactions)
	remoteTxs := pending

	for _, txAcc := range locals {
		if txs := remoteTxs[txAcc]; len(txs) > 0 {
			delete(remoteTxs, txAcc)

			localTxs[txAcc] = txs
		}
	}

	// fake signer
	signer := types.NewLondonSigner(big.NewInt(1))

	// fake baseFee
	baseFee := uint256.NewInt(1)

	blockGasLimit := gasLimit

	var (
		txLocalCount  int
		txRemoteCount int
	)

	if len(localTxs) > 0 {
		txs := types.NewTransactionsByPriceAndNonce(signer, localTxs, baseFee)

		select {
		case <-ctx.Done():
			return txLocalCount + txRemoteCount, blockGasLimit, ctx.Err()
		default:
		}

		blockGasLimit, txLocalCount = commitTransactions(pool, txs, blockGasLimit)
	}

	select {
	case <-ctx.Done():
		return txLocalCount + txRemoteCount, blockGasLimit, ctx.Err()
	default:
	}

	if len(remoteTxs) > 0 {
		txs := types.NewTransactionsByPriceAndNonce(signer, remoteTxs, baseFee)

		select {
		case <-ctx.Done():
			return txLocalCount + txRemoteCount, blockGasLimit, ctx.Err()
		default:
		}

		blockGasLimit, txRemoteCount = commitTransactions(pool, txs, blockGasLimit)
	}

	return txLocalCount + txRemoteCount, blockGasLimit, nil
}

func commitTransactions(pool *TxPool, txs *types.TransactionsByPriceAndNonce, blockGasLimit uint64) (uint64, int) {
	var (
		tx      *types.Transaction
		txCount int
	)

	for {
		tx = txs.Peek()

		if tx == nil {
			return blockGasLimit, txCount
		}

		if tx.Gas() <= blockGasLimit {
			blockGasLimit -= tx.Gas()

			pool.mu.Lock()
			pool.removeTx(tx.Hash(), false)
			pool.mu.Unlock()

			txCount++
		} else {
			// we don't maximize fulfilment of the block. just fill somehow
			return blockGasLimit, txCount
		}
	}
}

func MakeWithPromoteTxCh(ch chan struct{}) func(*TxPool) {
	return func(pool *TxPool) {
		pool.promoteTxCh = ch
	}
}

<<<<<<< HEAD
func BenchmarkBigs(b *testing.B) {
	// max 256-bit
	max := new(big.Int)
	max.Exp(big.NewInt(2), big.NewInt(256), nil).Sub(max, big.NewInt(1))

	ints := make([]*big.Int, 1000000)
	intUs := make([]*uint256.Int, 1000000)

	var over bool

	for i := 0; i < len(ints); i++ {
		ints[i] = crand.BigInt(max)
		intUs[i], over = uint256.FromBig(ints[i])

		if over {
			b.Fatal(ints[i], over)
		}
	}

	b.Run("*big.Int", func(b *testing.B) {
		var r int

		for i := 0; i < b.N; i++ {
			r = ints[i%len(ints)%b.N].Cmp(ints[(i+1)%len(ints)%b.N])
		}

		fmt.Fprintln(io.Discard, r)
	})
	b.Run("*uint256.Int", func(b *testing.B) {
		var r int

		for i := 0; i < b.N; i++ {
			r = intUs[i%len(intUs)%b.N].Cmp(intUs[(i+1)%len(intUs)%b.N])
		}

		fmt.Fprintln(io.Discard, r)
	})
=======
//nolint:thelper
func mining(tb testing.TB, pool *TxPool, signer types.Signer, baseFee *uint256.Int, blockGasLimit uint64, totalBlocks int) (int, time.Duration, time.Duration) {
	var (
		localTxsCount  int
		remoteTxsCount int
		localTxs       = make(map[common.Address]types.Transactions)
		remoteTxs      map[common.Address]types.Transactions
		total          int
	)

	start := time.Now()

	pending := pool.Pending(context.Background(), true)

	pendingDuration := time.Since(start)

	remoteTxs = pending

	locals := pool.Locals()

	pendingLen, queuedLen := pool.Stats()

	for _, account := range locals {
		if txs := remoteTxs[account]; len(txs) > 0 {
			delete(remoteTxs, account)

			localTxs[account] = txs
		}
	}

	localTxsCount = len(localTxs)
	remoteTxsCount = len(remoteTxs)

	var txLocalCount int

	if localTxsCount > 0 {
		txs := types.NewTransactionsByPriceAndNonce(signer, localTxs, baseFee)

		blockGasLimit, txLocalCount = commitTransactions(pool, txs, blockGasLimit)

		total += txLocalCount
	}

	var txRemoteCount int

	if remoteTxsCount > 0 {
		txs := types.NewTransactionsByPriceAndNonce(signer, remoteTxs, baseFee)

		_, txRemoteCount = commitTransactions(pool, txs, blockGasLimit)

		total += txRemoteCount
	}

	miningDuration := time.Since(start)

	tb.Logf("[%s] mining block. block %d. total %d: pending %d(added %d), local %d(added %d), queued %d, localTxsCount %d, remoteTxsCount %d, pending %v, mining %v",
		common.NowMilliseconds(), totalBlocks, total, pendingLen, txRemoteCount, localTxsCount, txLocalCount, queuedLen, localTxsCount, remoteTxsCount, pendingDuration, miningDuration)

	return total, pendingDuration, miningDuration
}

//nolint:paralleltest
func TestPoolMiningDataRaces(t *testing.T) {
	if testing.Short() {
		t.Skip("only for data race testing")
	}

	const format = "size %d, txs ticker %v, api ticker %v"

	cases := []struct {
		name              string
		size              int
		txsTickerDuration time.Duration
		apiTickerDuration time.Duration
	}{
		{
			size:              1,
			txsTickerDuration: 200 * time.Millisecond,
			apiTickerDuration: 10 * time.Millisecond,
		},
		{
			size:              1,
			txsTickerDuration: 400 * time.Millisecond,
			apiTickerDuration: 10 * time.Millisecond,
		},
		{
			size:              1,
			txsTickerDuration: 600 * time.Millisecond,
			apiTickerDuration: 10 * time.Millisecond,
		},
		{
			size:              1,
			txsTickerDuration: 800 * time.Millisecond,
			apiTickerDuration: 10 * time.Millisecond,
		},

		{
			size:              5,
			txsTickerDuration: 200 * time.Millisecond,
			apiTickerDuration: 10 * time.Millisecond,
		},
		{
			size:              5,
			txsTickerDuration: 400 * time.Millisecond,
			apiTickerDuration: 10 * time.Millisecond,
		},
		{
			size:              5,
			txsTickerDuration: 600 * time.Millisecond,
			apiTickerDuration: 10 * time.Millisecond,
		},
		{
			size:              5,
			txsTickerDuration: 800 * time.Millisecond,
			apiTickerDuration: 10 * time.Millisecond,
		},

		{
			size:              10,
			txsTickerDuration: 200 * time.Millisecond,
			apiTickerDuration: 10 * time.Millisecond,
		},
		{
			size:              10,
			txsTickerDuration: 400 * time.Millisecond,
			apiTickerDuration: 10 * time.Millisecond,
		},
		{
			size:              10,
			txsTickerDuration: 600 * time.Millisecond,
			apiTickerDuration: 10 * time.Millisecond,
		},
		{
			size:              10,
			txsTickerDuration: 800 * time.Millisecond,
			apiTickerDuration: 10 * time.Millisecond,
		},

		{
			size:              20,
			txsTickerDuration: 200 * time.Millisecond,
			apiTickerDuration: 10 * time.Millisecond,
		},
		{
			size:              20,
			txsTickerDuration: 400 * time.Millisecond,
			apiTickerDuration: 10 * time.Millisecond,
		},
		{
			size:              20,
			txsTickerDuration: 600 * time.Millisecond,
			apiTickerDuration: 10 * time.Millisecond,
		},
		{
			size:              20,
			txsTickerDuration: 800 * time.Millisecond,
			apiTickerDuration: 10 * time.Millisecond,
		},

		{
			size:              30,
			txsTickerDuration: 200 * time.Millisecond,
			apiTickerDuration: 10 * time.Millisecond,
		},
		{
			size:              30,
			txsTickerDuration: 400 * time.Millisecond,
			apiTickerDuration: 10 * time.Millisecond,
		},
		{
			size:              30,
			txsTickerDuration: 600 * time.Millisecond,
			apiTickerDuration: 10 * time.Millisecond,
		},
		{
			size:              30,
			txsTickerDuration: 800 * time.Millisecond,
			apiTickerDuration: 10 * time.Millisecond,
		},
	}

	for i := range cases {
		cases[i].name = fmt.Sprintf(format, cases[i].size, cases[i].txsTickerDuration, cases[i].apiTickerDuration)
	}

	//nolint:paralleltest
	for _, testCase := range cases {
		singleCase := testCase

		t.Run(singleCase.name, func(t *testing.T) {
			defer goleak.VerifyNone(t, leak.IgnoreList()...)

			const (
				blocks          = 300
				blockGasLimit   = 40_000_000
				blockPeriod     = time.Second
				threads         = 10
				batchesSize     = 10_000
				timeoutDuration = 10 * blockPeriod

				balanceStr = "1_000_000_000_000"
			)

			apiWithMining(t, balanceStr, batchesSize, singleCase, timeoutDuration, threads, blockPeriod, blocks, blockGasLimit)
		})
	}
}

//nolint:gocognit,thelper
func apiWithMining(tb testing.TB, balanceStr string, batchesSize int, singleCase struct {
	name              string
	size              int
	txsTickerDuration time.Duration
	apiTickerDuration time.Duration
}, timeoutDuration time.Duration, threads int, blockPeriod time.Duration, blocks int, blockGasLimit uint64) {
	done := make(chan struct{})

	var wg sync.WaitGroup

	defer func() {
		close(done)

		tb.Logf("[%s] finishing apiWithMining", common.NowMilliseconds())

		wg.Wait()

		tb.Logf("[%s] apiWithMining finished", common.NowMilliseconds())
	}()

	// Generate a batch of transactions to enqueue into the pool
	pendingAddedCh := make(chan struct{}, 1024)

	pool, localKey := setupTxPoolWithConfig(params.TestChainConfig, testTxPoolConfig, txPoolGasLimit, MakeWithPromoteTxCh(pendingAddedCh))
	defer pool.Stop()

	localKeyPub := localKey.PublicKey
	account := crypto.PubkeyToAddress(localKeyPub)

	balance, ok := big.NewInt(0).SetString(balanceStr, 0)
	if !ok {
		tb.Fatal("incorrect initial balance", balanceStr)
	}

	testAddBalance(pool, account, balance)

	signer := types.NewEIP155Signer(big.NewInt(1))
	baseFee := uint256.NewInt(1)

	batchesLocal := make([]types.Transactions, batchesSize)
	batchesRemote := make([]types.Transactions, batchesSize)
	batchesRemotes := make([]types.Transactions, batchesSize)
	batchesRemoteSync := make([]types.Transactions, batchesSize)
	batchesRemotesSync := make([]types.Transactions, batchesSize)

	for i := 0; i < batchesSize; i++ {
		batchesLocal[i] = make(types.Transactions, singleCase.size)

		for j := 0; j < singleCase.size; j++ {
			batchesLocal[i][j] = pricedTransaction(uint64(singleCase.size*i+j), 100_000, big.NewInt(int64(i+1)), localKey)
		}

		batchesRemote[i] = make(types.Transactions, singleCase.size)

		remoteKey, _ := crypto.GenerateKey()
		remoteAddr := crypto.PubkeyToAddress(remoteKey.PublicKey)
		testAddBalance(pool, remoteAddr, balance)

		for j := 0; j < singleCase.size; j++ {
			batchesRemote[i][j] = pricedTransaction(uint64(j), 100_000, big.NewInt(int64(i+1)), remoteKey)
		}

		batchesRemotes[i] = make(types.Transactions, singleCase.size)

		remotesKey, _ := crypto.GenerateKey()
		remotesAddr := crypto.PubkeyToAddress(remotesKey.PublicKey)
		testAddBalance(pool, remotesAddr, balance)

		for j := 0; j < singleCase.size; j++ {
			batchesRemotes[i][j] = pricedTransaction(uint64(j), 100_000, big.NewInt(int64(i+1)), remotesKey)
		}

		batchesRemoteSync[i] = make(types.Transactions, singleCase.size)

		remoteSyncKey, _ := crypto.GenerateKey()
		remoteSyncAddr := crypto.PubkeyToAddress(remoteSyncKey.PublicKey)
		testAddBalance(pool, remoteSyncAddr, balance)

		for j := 0; j < singleCase.size; j++ {
			batchesRemoteSync[i][j] = pricedTransaction(uint64(j), 100_000, big.NewInt(int64(i+1)), remoteSyncKey)
		}

		batchesRemotesSync[i] = make(types.Transactions, singleCase.size)

		remotesSyncKey, _ := crypto.GenerateKey()
		remotesSyncAddr := crypto.PubkeyToAddress(remotesSyncKey.PublicKey)
		testAddBalance(pool, remotesSyncAddr, balance)

		for j := 0; j < singleCase.size; j++ {
			batchesRemotesSync[i][j] = pricedTransaction(uint64(j), 100_000, big.NewInt(int64(i+1)), remotesSyncKey)
		}
	}

	tb.Logf("[%s] starting goroutines", common.NowMilliseconds())

	txsTickerDuration := singleCase.txsTickerDuration
	apiTickerDuration := singleCase.apiTickerDuration

	// locals
	wg.Add(1)

	go func() {
		defer func() {
			tb.Logf("[%s] stopping AddLocal(s)", common.NowMilliseconds())

			wg.Done()

			tb.Logf("[%s] stopped AddLocal(s)", common.NowMilliseconds())
		}()

		tb.Logf("[%s] starting AddLocal(s)", common.NowMilliseconds())

		for _, batch := range batchesLocal {
			batch := batch

			select {
			case <-done:
				return
			default:
			}

			if rand.Int()%2 == 0 {
				runWithTimeout(tb, func(_ chan struct{}) {
					errs := pool.AddLocals(batch)
					if len(errs) != 0 {
						tb.Logf("[%s] AddLocals error, %v", common.NowMilliseconds(), errs)
					}
				}, done, "AddLocals", timeoutDuration, 0, 0)
			} else {
				for _, tx := range batch {
					tx := tx

					runWithTimeout(tb, func(_ chan struct{}) {
						err := pool.AddLocal(tx)
						if err != nil {
							tb.Logf("[%s] AddLocal error %s", common.NowMilliseconds(), err)
						}
					}, done, "AddLocal", timeoutDuration, 0, 0)

					time.Sleep(txsTickerDuration)
				}
			}

			time.Sleep(txsTickerDuration)
		}
	}()

	// remotes
	wg.Add(1)

	go func() {
		defer func() {
			tb.Logf("[%s] stopping AddRemotes", common.NowMilliseconds())

			wg.Done()

			tb.Logf("[%s] stopped AddRemotes", common.NowMilliseconds())
		}()

		addTransactionsBatches(tb, batchesRemotes, getFnForBatches(pool.AddRemotes), done, timeoutDuration, txsTickerDuration, "AddRemotes", 0)
	}()

	// remote
	wg.Add(1)

	go func() {
		defer func() {
			tb.Logf("[%s] stopping AddRemote", common.NowMilliseconds())

			wg.Done()

			tb.Logf("[%s] stopped AddRemote", common.NowMilliseconds())
		}()

		addTransactions(tb, batchesRemote, pool.AddRemote, done, timeoutDuration, txsTickerDuration, "AddRemote", 0)
	}()

	// sync
	// remotes
	wg.Add(1)

	go func() {
		defer func() {
			tb.Logf("[%s] stopping AddRemotesSync", common.NowMilliseconds())

			wg.Done()

			tb.Logf("[%s] stopped AddRemotesSync", common.NowMilliseconds())
		}()

		addTransactionsBatches(tb, batchesRemotesSync, getFnForBatches(pool.AddRemotesSync), done, timeoutDuration, txsTickerDuration, "AddRemotesSync", 0)
	}()

	// remote
	wg.Add(1)

	go func() {
		defer func() {
			tb.Logf("[%s] stopping AddRemoteSync", common.NowMilliseconds())

			wg.Done()

			tb.Logf("[%s] stopped AddRemoteSync", common.NowMilliseconds())
		}()

		addTransactions(tb, batchesRemoteSync, pool.AddRemoteSync, done, timeoutDuration, txsTickerDuration, "AddRemoteSync", 0)
	}()

	// tx pool API
	for i := 0; i < threads; i++ {
		i := i

		wg.Add(1)

		go func() {
			defer func() {
				tb.Logf("[%s] stopping Pending-no-tips, thread %d", common.NowMilliseconds(), i)

				wg.Done()

				tb.Logf("[%s] stopped Pending-no-tips, thread %d", common.NowMilliseconds(), i)
			}()

			runWithTicker(tb, func(_ chan struct{}) {
				p := pool.Pending(context.Background(), false)
				fmt.Fprint(io.Discard, p)
			}, done, "Pending-no-tips", apiTickerDuration, timeoutDuration, i)
		}()

		wg.Add(1)

		go func() {
			defer func() {
				tb.Logf("[%s] stopping Pending-with-tips, thread %d", common.NowMilliseconds(), i)

				wg.Done()

				tb.Logf("[%s] stopped Pending-with-tips, thread %d", common.NowMilliseconds(), i)
			}()

			runWithTicker(tb, func(_ chan struct{}) {
				p := pool.Pending(context.Background(), true)
				fmt.Fprint(io.Discard, p)
			}, done, "Pending-with-tips", apiTickerDuration, timeoutDuration, i)
		}()

		wg.Add(1)

		go func() {
			defer func() {
				tb.Logf("[%s] stopping Locals, thread %d", common.NowMilliseconds(), i)

				wg.Done()

				tb.Logf("[%s] stopped Locals, thread %d", common.NowMilliseconds(), i)
			}()

			runWithTicker(tb, func(_ chan struct{}) {
				l := pool.Locals()
				fmt.Fprint(io.Discard, l)
			}, done, "Locals", apiTickerDuration, timeoutDuration, i)
		}()

		wg.Add(1)

		go func() {
			defer func() {
				tb.Logf("[%s] stopping Content, thread %d", common.NowMilliseconds(), i)

				wg.Done()

				tb.Logf("[%s] stopped Content, thread %d", common.NowMilliseconds(), i)
			}()

			runWithTicker(tb, func(_ chan struct{}) {
				p, q := pool.Content()
				fmt.Fprint(io.Discard, p, q)
			}, done, "Content", apiTickerDuration, timeoutDuration, i)
		}()

		wg.Add(1)

		go func() {
			defer func() {
				tb.Logf("[%s] stopping GasPriceUint256, thread %d", common.NowMilliseconds(), i)

				wg.Done()

				tb.Logf("[%s] stopped GasPriceUint256, thread %d", common.NowMilliseconds(), i)
			}()

			runWithTicker(tb, func(_ chan struct{}) {
				res := pool.GasPriceUint256()
				fmt.Fprint(io.Discard, res)
			}, done, "GasPriceUint256", apiTickerDuration, timeoutDuration, i)
		}()

		wg.Add(1)

		go func() {
			defer func() {
				tb.Logf("[%s] stopping GasPrice, thread %d", common.NowMilliseconds(), i)

				wg.Done()

				tb.Logf("[%s] stopped GasPrice, thread %d", common.NowMilliseconds(), i)
			}()

			runWithTicker(tb, func(_ chan struct{}) {
				res := pool.GasPrice()
				fmt.Fprint(io.Discard, res)
			}, done, "GasPrice", apiTickerDuration, timeoutDuration, i)
		}()

		wg.Add(1)

		go func() {
			defer func() {
				tb.Logf("[%s] stopping SetGasPrice, thread %d", common.NowMilliseconds(), i)

				wg.Done()

				tb.Logf("[%s] stopped SetGasPrice, , thread %d", common.NowMilliseconds(), i)
			}()

			runWithTicker(tb, func(_ chan struct{}) {
				pool.SetGasPrice(pool.GasPrice())
			}, done, "SetGasPrice", apiTickerDuration, timeoutDuration, i)
		}()

		wg.Add(1)

		go func() {
			defer func() {
				tb.Logf("[%s] stopping ContentFrom, thread %d", common.NowMilliseconds(), i)

				wg.Done()

				tb.Logf("[%s] stopped ContentFrom, thread %d", common.NowMilliseconds(), i)
			}()

			runWithTicker(tb, func(_ chan struct{}) {
				p, q := pool.ContentFrom(account)
				fmt.Fprint(io.Discard, p, q)
			}, done, "ContentFrom", apiTickerDuration, timeoutDuration, i)
		}()

		wg.Add(1)

		go func() {
			defer func() {
				tb.Logf("[%s] stopping Has, thread %d", common.NowMilliseconds(), i)

				wg.Done()

				tb.Logf("[%s] stopped Has, thread %d", common.NowMilliseconds(), i)
			}()

			runWithTicker(tb, func(_ chan struct{}) {
				res := pool.Has(batchesRemotes[0][0].Hash())
				fmt.Fprint(io.Discard, res)
			}, done, "Has", apiTickerDuration, timeoutDuration, i)
		}()

		wg.Add(1)

		go func() {
			defer func() {
				tb.Logf("[%s] stopping Get, thread %d", common.NowMilliseconds(), i)

				wg.Done()

				tb.Logf("[%s] stopped Get, thread %d", common.NowMilliseconds(), i)
			}()

			runWithTicker(tb, func(_ chan struct{}) {
				tx := pool.Get(batchesRemotes[0][0].Hash())
				fmt.Fprint(io.Discard, tx == nil)
			}, done, "Get", apiTickerDuration, timeoutDuration, i)
		}()

		wg.Add(1)

		go func() {
			defer func() {
				tb.Logf("[%s] stopping Nonce, thread %d", common.NowMilliseconds(), i)

				wg.Done()

				tb.Logf("[%s] stopped Nonce, thread %d", common.NowMilliseconds(), i)
			}()

			runWithTicker(tb, func(_ chan struct{}) {
				res := pool.Nonce(account)
				fmt.Fprint(io.Discard, res)
			}, done, "Nonce", apiTickerDuration, timeoutDuration, i)
		}()

		wg.Add(1)

		go func() {
			defer func() {
				tb.Logf("[%s] stopping Stats, thread %d", common.NowMilliseconds(), i)

				wg.Done()

				tb.Logf("[%s] stopped Stats, thread %d", common.NowMilliseconds(), i)
			}()

			runWithTicker(tb, func(_ chan struct{}) {
				p, q := pool.Stats()
				fmt.Fprint(io.Discard, p, q)
			}, done, "Stats", apiTickerDuration, timeoutDuration, i)
		}()

		wg.Add(1)

		go func() {
			defer func() {
				tb.Logf("[%s] stopping Status, thread %d", common.NowMilliseconds(), i)

				wg.Done()

				tb.Logf("[%s] stopped Status, thread %d", common.NowMilliseconds(), i)
			}()

			runWithTicker(tb, func(_ chan struct{}) {
				st := pool.Status([]common.Hash{batchesRemotes[1][0].Hash()})
				fmt.Fprint(io.Discard, st)
			}, done, "Status", apiTickerDuration, timeoutDuration, i)
		}()

		wg.Add(1)

		go func() {
			defer func() {
				tb.Logf("[%s] stopping SubscribeNewTxsEvent, thread %d", common.NowMilliseconds(), i)

				wg.Done()

				tb.Logf("[%s] stopped SubscribeNewTxsEvent, thread %d", common.NowMilliseconds(), i)
			}()

			runWithTicker(tb, func(c chan struct{}) {
				ch := make(chan NewTxsEvent, 10)
				sub := pool.SubscribeNewTxsEvent(ch)

				if sub == nil {
					return
				}

				defer sub.Unsubscribe()

				select {
				case <-done:
					return
				case <-c:
				case res := <-ch:
					fmt.Fprint(io.Discard, res)
				}

			}, done, "SubscribeNewTxsEvent", apiTickerDuration, timeoutDuration, i)
		}()
	}

	// wait for the start
	tb.Logf("[%s] before the first propagated transaction", common.NowMilliseconds())
	<-pendingAddedCh
	tb.Logf("[%s] after the first propagated transaction", common.NowMilliseconds())

	var (
		totalTxs    int
		totalBlocks int
	)

	pendingDurations := make([]time.Duration, 0, blocks)

	var (
		added           int
		pendingDuration time.Duration
		miningDuration  time.Duration
		diff            time.Duration
	)

	for {
		added, pendingDuration, miningDuration = mining(tb, pool, signer, baseFee, blockGasLimit, totalBlocks)

		totalTxs += added

		pendingDurations = append(pendingDurations, pendingDuration)

		totalBlocks++

		if totalBlocks > blocks {
			fmt.Fprint(io.Discard, totalTxs)
			break
		}

		diff = blockPeriod - miningDuration
		if diff > 0 {
			time.Sleep(diff)
		}
	}

	pendingDurationsFloat := make([]float64, len(pendingDurations))

	for i, v := range pendingDurations {
		pendingDurationsFloat[i] = float64(v.Nanoseconds())
	}

	mean, stddev := stat.MeanStdDev(pendingDurationsFloat, nil)
	tb.Logf("[%s] pending mean %v, stddev %v, %v-%v",
		common.NowMilliseconds(), time.Duration(mean), time.Duration(stddev), time.Duration(floats.Min(pendingDurationsFloat)), time.Duration(floats.Max(pendingDurationsFloat)))
}

func addTransactionsBatches(tb testing.TB, batches []types.Transactions, fn func(types.Transactions) error, done chan struct{}, timeoutDuration time.Duration, tickerDuration time.Duration, name string, thread int) {
	tb.Helper()

	tb.Logf("[%s] starting %s", common.NowMilliseconds(), name)

	defer func() {
		tb.Logf("[%s] stop %s", common.NowMilliseconds(), name)
	}()

	for _, batch := range batches {
		batch := batch

		select {
		case <-done:
			return
		default:
		}

		runWithTimeout(tb, func(_ chan struct{}) {
			err := fn(batch)
			if err != nil {
				tb.Logf("[%s] %s error: %s", common.NowMilliseconds(), name, err)
			}
		}, done, name, timeoutDuration, 0, thread)

		time.Sleep(tickerDuration)
	}
}

func addTransactions(tb testing.TB, batches []types.Transactions, fn func(*types.Transaction) error, done chan struct{}, timeoutDuration time.Duration, tickerDuration time.Duration, name string, thread int) {
	tb.Helper()

	tb.Logf("[%s] starting %s", common.NowMilliseconds(), name)

	defer func() {
		tb.Logf("[%s] stop %s", common.NowMilliseconds(), name)
	}()

	for _, batch := range batches {
		for _, tx := range batch {
			tx := tx

			select {
			case <-done:
				return
			default:
			}

			runWithTimeout(tb, func(_ chan struct{}) {
				err := fn(tx)
				if err != nil {
					tb.Logf("%s error: %s", name, err)
				}
			}, done, name, timeoutDuration, 0, thread)

			time.Sleep(tickerDuration)
		}

		time.Sleep(tickerDuration)
	}
}

func getFnForBatches(fn func([]*types.Transaction) []error) func(types.Transactions) error {
	return func(batch types.Transactions) error {
		errs := fn(batch)
		if len(errs) != 0 {
			return errs[0]
		}

		return nil
	}
}

//nolint:unparam
func runWithTicker(tb testing.TB, fn func(c chan struct{}), done chan struct{}, name string, tickerDuration, timeoutDuration time.Duration, thread int) {
	tb.Helper()

	select {
	case <-done:
		tb.Logf("[%s] Short path. finishing outer runWithTicker for %q, thread %d", common.NowMilliseconds(), name, thread)

		return
	default:
	}

	defer func() {
		tb.Logf("[%s] finishing outer runWithTicker for %q, thread %d", common.NowMilliseconds(), name, thread)
	}()

	localTicker := time.NewTicker(tickerDuration)
	defer localTicker.Stop()

	n := 0

	for range localTicker.C {
		select {
		case <-done:
			return
		default:
		}

		runWithTimeout(tb, fn, done, name, timeoutDuration, n, thread)

		n++
	}
}

func runWithTimeout(tb testing.TB, fn func(chan struct{}), outerDone chan struct{}, name string, timeoutDuration time.Duration, n, thread int) {
	tb.Helper()

	select {
	case <-outerDone:
		tb.Logf("[%s] Short path. exiting inner runWithTimeout by outer exit event for %q, thread %d, iteration %d", common.NowMilliseconds(), name, thread, n)

		return
	default:
	}

	timeout := time.NewTimer(timeoutDuration)
	defer timeout.Stop()

	doneCh := make(chan struct{})

	isError := new(int32)
	*isError = 0

	go func() {
		defer close(doneCh)

		select {
		case <-outerDone:
			return
		default:
			fn(doneCh)
		}
	}()

	const isDebug = false

	var stack string

	select {
	case <-outerDone:
		tb.Logf("[%s] exiting inner runWithTimeout by outer exit event for %q, thread %d, iteration %d", common.NowMilliseconds(), name, thread, n)
	case <-doneCh:
		// only for debug
		//tb.Logf("[%s] exiting inner runWithTimeout by successful call for %q, thread %d, iteration %d", common.NowMilliseconds(), name, thread, n)
	case <-timeout.C:
		atomic.StoreInt32(isError, 1)

		if isDebug {
			stack = string(debug.Stack(true))
		}

		tb.Errorf("[%s] %s timeouted, thread %d, iteration %d. Stack %s", common.NowMilliseconds(), name, thread, n, stack)
	}
>>>>>>> 19fe8b41
}<|MERGE_RESOLUTION|>--- conflicted
+++ resolved
@@ -34,10 +34,7 @@
 	"time"
 
 	"github.com/holiman/uint256"
-<<<<<<< HEAD
-=======
 	"go.uber.org/goleak"
->>>>>>> 19fe8b41
 	"gonum.org/v1/gonum/floats"
 	"gonum.org/v1/gonum/stat"
 	"pgregory.net/rapid"
@@ -3697,7 +3694,6 @@
 	}
 }
 
-<<<<<<< HEAD
 func BenchmarkBigs(b *testing.B) {
 	// max 256-bit
 	max := new(big.Int)
@@ -3735,7 +3731,8 @@
 
 		fmt.Fprintln(io.Discard, r)
 	})
-=======
+}
+
 //nolint:thelper
 func mining(tb testing.TB, pool *TxPool, signer types.Signer, baseFee *uint256.Int, blockGasLimit uint64, totalBlocks int) (int, time.Duration, time.Duration) {
 	var (
@@ -4616,5 +4613,4 @@
 
 		tb.Errorf("[%s] %s timeouted, thread %d, iteration %d. Stack %s", common.NowMilliseconds(), name, thread, n, stack)
 	}
->>>>>>> 19fe8b41
 }