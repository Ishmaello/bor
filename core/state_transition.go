// Copyright 2014 The go-ethereum Authors
// This file is part of the go-ethereum library.
//
// The go-ethereum library is free software: you can redistribute it and/or modify
// it under the terms of the GNU Lesser General Public License as published by
// the Free Software Foundation, either version 3 of the License, or
// (at your option) any later version.
//
// The go-ethereum library is distributed in the hope that it will be useful,
// but WITHOUT ANY WARRANTY; without even the implied warranty of
// MERCHANTABILITY or FITNESS FOR A PARTICULAR PURPOSE. See the
// GNU Lesser General Public License for more details.
//
// You should have received a copy of the GNU Lesser General Public License
// along with the go-ethereum library. If not, see <http://www.gnu.org/licenses/>.

package core

import (
	"fmt"
	"math"
	"math/big"

	"github.com/ethereum/go-ethereum/common"
	cmath "github.com/ethereum/go-ethereum/common/math"
	"github.com/ethereum/go-ethereum/core/types"
	"github.com/ethereum/go-ethereum/core/vm"
	"github.com/ethereum/go-ethereum/crypto"
	"github.com/ethereum/go-ethereum/params"
)

var emptyCodeHash = crypto.Keccak256Hash(nil)

/*
The State Transitioning Model

A state transition is a change made when a transaction is applied to the current world state
The state transitioning model does all the necessary work to work out a valid new state root.

1) Nonce handling
2) Pre pay gas
3) Create a new state object if the recipient is \0*32
4) Value transfer
== If contract creation ==
  4a) Attempt to run transaction data
  4b) If valid, use result as code for the new state object
== end ==
5) Run Script section
6) Derive new state root
*/
type StateTransition struct {
	gp         *GasPool
	msg        Message
	gas        uint64
	gasPrice   *big.Int
	gasFeeCap  *big.Int
	gasTipCap  *big.Int
	initialGas uint64
	value      *big.Int
	data       []byte
	state      vm.StateDB
	evm        *vm.EVM

	// If true, fee burning and tipping won't happen during transition. Instead, their values will be included in the
	// ExecutionResult, which caller can use the values to update the balance of burner and coinbase account.
	// This is useful during parallel state transition, where the common account read/write should be minimized.
	noFeeBurnAndTip bool
}

// Message represents a message sent to a contract.
type Message interface {
	From() common.Address
	To() *common.Address

	GasPrice() *big.Int
	GasFeeCap() *big.Int
	GasTipCap() *big.Int
	Gas() uint64
	Value() *big.Int

	Nonce() uint64
	IsFake() bool
	Data() []byte
	AccessList() types.AccessList
}

// ExecutionResult includes all output after executing given evm
// message no matter the execution itself is successful or not.
type ExecutionResult struct {
	UsedGas              uint64 // Total used gas but include the refunded gas
	Err                  error  // Any error encountered during the execution(listed in core/vm/errors.go)
	ReturnData           []byte // Returned data from evm(function result or data supplied with revert opcode)
<<<<<<< HEAD
	senderInitBalance    *big.Int
=======
	SenderInitBalance    *big.Int
>>>>>>> 866a2b70
	FeeBurnt             *big.Int
	BurntContractAddress common.Address
	FeeTipped            *big.Int
}

// Unwrap returns the internal evm error which allows us for further
// analysis outside.
func (result *ExecutionResult) Unwrap() error {
	return result.Err
}

// Failed returns the indicator whether the execution is successful or not
func (result *ExecutionResult) Failed() bool { return result.Err != nil }

// Return is a helper function to help caller distinguish between revert reason
// and function return. Return returns the data after execution if no error occurs.
func (result *ExecutionResult) Return() []byte {
	if result.Err != nil {
		return nil
	}
	return common.CopyBytes(result.ReturnData)
}

// Revert returns the concrete revert reason if the execution is aborted by `REVERT`
// opcode. Note the reason can be nil if no data supplied with revert opcode.
func (result *ExecutionResult) Revert() []byte {
	if result.Err != vm.ErrExecutionReverted {
		return nil
	}
	return common.CopyBytes(result.ReturnData)
}

// IntrinsicGas computes the 'intrinsic gas' for a message with the given data.
func IntrinsicGas(data []byte, accessList types.AccessList, isContractCreation bool, isHomestead, isEIP2028 bool) (uint64, error) {
	// Set the starting gas for the raw transaction
	var gas uint64
	if isContractCreation && isHomestead {
		gas = params.TxGasContractCreation
	} else {
		gas = params.TxGas
	}
	// Bump the required gas by the amount of transactional data
	if len(data) > 0 {
		// Zero and non-zero bytes are priced differently
		var nz uint64
		for _, byt := range data {
			if byt != 0 {
				nz++
			}
		}
		// Make sure we don't exceed uint64 for all data combinations
		nonZeroGas := params.TxDataNonZeroGasFrontier
		if isEIP2028 {
			nonZeroGas = params.TxDataNonZeroGasEIP2028
		}
		if (math.MaxUint64-gas)/nonZeroGas < nz {
			return 0, ErrGasUintOverflow
		}
		gas += nz * nonZeroGas

		z := uint64(len(data)) - nz
		if (math.MaxUint64-gas)/params.TxDataZeroGas < z {
			return 0, ErrGasUintOverflow
		}
		gas += z * params.TxDataZeroGas
	}
	if accessList != nil {
		gas += uint64(len(accessList)) * params.TxAccessListAddressGas
		gas += uint64(accessList.StorageKeys()) * params.TxAccessListStorageKeyGas
	}
	return gas, nil
}

// NewStateTransition initialises and returns a new state transition object.
func NewStateTransition(evm *vm.EVM, msg Message, gp *GasPool) *StateTransition {
	return &StateTransition{
		gp:        gp,
		evm:       evm,
		msg:       msg,
		gasPrice:  msg.GasPrice(),
		gasFeeCap: msg.GasFeeCap(),
		gasTipCap: msg.GasTipCap(),
		value:     msg.Value(),
		data:      msg.Data(),
		state:     evm.StateDB,
	}
}

// ApplyMessage computes the new state by applying the given message
// against the old state within the environment.
//
// ApplyMessage returns the bytes returned by any EVM execution (if it took place),
// the gas used (which includes gas refunds) and an error if it failed. An error always
// indicates a core error meaning that the message would always fail for that particular
// state and would never be accepted within a block.
func ApplyMessage(evm *vm.EVM, msg Message, gp *GasPool) (*ExecutionResult, error) {
	return NewStateTransition(evm, msg, gp).TransitionDb()
}

func ApplyMessageNoFeeBurnOrTip(evm *vm.EVM, msg Message, gp *GasPool) (*ExecutionResult, error) {
	st := NewStateTransition(evm, msg, gp)
	st.noFeeBurnAndTip = true

	return st.TransitionDb()
}

// to returns the recipient of the message.
func (st *StateTransition) to() common.Address {
	if st.msg == nil || st.msg.To() == nil /* contract creation */ {
		return common.Address{}
	}
	return *st.msg.To()
}

func (st *StateTransition) buyGas() error {
	mgval := new(big.Int).SetUint64(st.msg.Gas())
	mgval = mgval.Mul(mgval, st.gasPrice)
	balanceCheck := mgval
	if st.gasFeeCap != nil {
		balanceCheck = new(big.Int).SetUint64(st.msg.Gas())
		balanceCheck = balanceCheck.Mul(balanceCheck, st.gasFeeCap)
		balanceCheck.Add(balanceCheck, st.value)
	}
	if have, want := st.state.GetBalance(st.msg.From()), balanceCheck; have.Cmp(want) < 0 {
		return fmt.Errorf("%w: address %v have %v want %v", ErrInsufficientFunds, st.msg.From().Hex(), have, want)
	}
	if err := st.gp.SubGas(st.msg.Gas()); err != nil {
		return err
	}
	st.gas += st.msg.Gas()

	st.initialGas = st.msg.Gas()
	st.state.SubBalance(st.msg.From(), mgval)
	return nil
}

func (st *StateTransition) preCheck() error {
	// Only check transactions that are not fake
	if !st.msg.IsFake() {
		// Make sure this transaction's nonce is correct.
		stNonce := st.state.GetNonce(st.msg.From())
		if msgNonce := st.msg.Nonce(); stNonce < msgNonce {
			return fmt.Errorf("%w: address %v, tx: %d state: %d", ErrNonceTooHigh,
				st.msg.From().Hex(), msgNonce, stNonce)
		} else if stNonce > msgNonce {
			return fmt.Errorf("%w: address %v, tx: %d state: %d", ErrNonceTooLow,
				st.msg.From().Hex(), msgNonce, stNonce)
		} else if stNonce+1 < stNonce {
			return fmt.Errorf("%w: address %v, nonce: %d", ErrNonceMax,
				st.msg.From().Hex(), stNonce)
		}
		// Make sure the sender is an EOA
		if codeHash := st.state.GetCodeHash(st.msg.From()); codeHash != emptyCodeHash && codeHash != (common.Hash{}) {
			return fmt.Errorf("%w: address %v, codehash: %s", ErrSenderNoEOA,
				st.msg.From().Hex(), codeHash)
		}
	}
	// Make sure that transaction gasFeeCap is greater than the baseFee (post london)
	if st.evm.ChainConfig().IsLondon(st.evm.Context.BlockNumber) {
		// Skip the checks if gas fields are zero and baseFee was explicitly disabled (eth_call)
		if !st.evm.Config.NoBaseFee || st.gasFeeCap.BitLen() > 0 || st.gasTipCap.BitLen() > 0 {
			if l := st.gasFeeCap.BitLen(); l > 256 {
				return fmt.Errorf("%w: address %v, maxFeePerGas bit length: %d", ErrFeeCapVeryHigh,
					st.msg.From().Hex(), l)
			}
			if l := st.gasTipCap.BitLen(); l > 256 {
				return fmt.Errorf("%w: address %v, maxPriorityFeePerGas bit length: %d", ErrTipVeryHigh,
					st.msg.From().Hex(), l)
			}
			if st.gasFeeCap.Cmp(st.gasTipCap) < 0 {
				return fmt.Errorf("%w: address %v, maxPriorityFeePerGas: %s, maxFeePerGas: %s", ErrTipAboveFeeCap,
					st.msg.From().Hex(), st.gasTipCap, st.gasFeeCap)
			}
			// This will panic if baseFee is nil, but basefee presence is verified
			// as part of header validation.
			if st.gasFeeCap.Cmp(st.evm.Context.BaseFee) < 0 {
				return fmt.Errorf("%w: address %v, maxFeePerGas: %s baseFee: %s", ErrFeeCapTooLow,
					st.msg.From().Hex(), st.gasFeeCap, st.evm.Context.BaseFee)
			}
		}
	}
	return st.buyGas()
}

// TransitionDb will transition the state by applying the current message and
// returning the evm execution result with following fields.
//
// - used gas:
//      total gas used (including gas being refunded)
// - returndata:
//      the returned data from evm
// - concrete execution error:
//      various **EVM** error which aborts the execution,
//      e.g. ErrOutOfGas, ErrExecutionReverted
//
// However if any consensus issue encountered, return the error directly with
// nil evm execution result.
func (st *StateTransition) TransitionDb() (*ExecutionResult, error) {
	input1 := st.state.GetBalance(st.msg.From())

	var input2 *big.Int

	if !st.noFeeBurnAndTip {
		input2 = st.state.GetBalance(st.evm.Context.Coinbase)
	}

	// First check this message satisfies all consensus rules before
	// applying the message. The rules include these clauses
	//
	// 1. the nonce of the message caller is correct
	// 2. caller has enough balance to cover transaction fee(gaslimit * gasprice)
	// 3. the amount of gas required is available in the block
	// 4. the purchased gas is enough to cover intrinsic usage
	// 5. there is no overflow when calculating intrinsic gas
	// 6. caller has enough balance to cover asset transfer for **topmost** call

	// Check clauses 1-3, buy gas if everything is correct
	if err := st.preCheck(); err != nil {
		return nil, err
	}
	msg := st.msg
	sender := vm.AccountRef(msg.From())
	homestead := st.evm.ChainConfig().IsHomestead(st.evm.Context.BlockNumber)
	istanbul := st.evm.ChainConfig().IsIstanbul(st.evm.Context.BlockNumber)
	london := st.evm.ChainConfig().IsLondon(st.evm.Context.BlockNumber)
	contractCreation := msg.To() == nil

	// Check clauses 4-5, subtract intrinsic gas if everything is correct
	gas, err := IntrinsicGas(st.data, st.msg.AccessList(), contractCreation, homestead, istanbul)
	if err != nil {
		return nil, err
	}
	if st.gas < gas {
		return nil, fmt.Errorf("%w: have %d, want %d", ErrIntrinsicGas, st.gas, gas)
	}
	st.gas -= gas

	// Check clause 6
	if msg.Value().Sign() > 0 && !st.evm.Context.CanTransfer(st.state, msg.From(), msg.Value()) {
		return nil, fmt.Errorf("%w: address %v", ErrInsufficientFundsForTransfer, msg.From().Hex())
	}

	// Set up the initial access list.
	if rules := st.evm.ChainConfig().Rules(st.evm.Context.BlockNumber, st.evm.Context.Random != nil); rules.IsBerlin {
		st.state.PrepareAccessList(msg.From(), msg.To(), vm.ActivePrecompiles(rules), msg.AccessList())
	}
	var (
		ret   []byte
		vmerr error // vm errors do not effect consensus and are therefore not assigned to err
	)
	if contractCreation {
		ret, _, st.gas, vmerr = st.evm.Create(sender, st.data, st.gas, st.value)
	} else {
		// Increment the nonce for the next transaction
		st.state.SetNonce(msg.From(), st.state.GetNonce(sender.Address())+1)
		ret, st.gas, vmerr = st.evm.Call(sender, st.to(), st.data, st.gas, st.value)
	}

	if !london {
		// Before EIP-3529: refunds were capped to gasUsed / 2
		st.refundGas(params.RefundQuotient)
	} else {
		// After EIP-3529: refunds are capped to gasUsed / 5
		st.refundGas(params.RefundQuotientEIP3529)
	}
	effectiveTip := st.gasPrice
	if london {
		effectiveTip = cmath.BigMin(st.gasTipCap, new(big.Int).Sub(st.gasFeeCap, st.evm.Context.BaseFee))
	}
	amount := new(big.Int).Mul(new(big.Int).SetUint64(st.gasUsed()), effectiveTip)

	var burnAmount *big.Int

	var burntContractAddress common.Address

	if london {
		burntContractAddress = common.HexToAddress(st.evm.ChainConfig().Bor.CalculateBurntContract(st.evm.Context.BlockNumber.Uint64()))
		burnAmount = new(big.Int).Mul(new(big.Int).SetUint64(st.gasUsed()), st.evm.Context.BaseFee)

		if !st.noFeeBurnAndTip {
			st.state.AddBalance(burntContractAddress, burnAmount)
		}
	}

	if !st.noFeeBurnAndTip {
		st.state.AddBalance(st.evm.Context.Coinbase, amount)

		output1 := new(big.Int).SetBytes(input1.Bytes())
		output2 := new(big.Int).SetBytes(input2.Bytes())

		// Deprecating transfer log and will be removed in future fork. PLEASE DO NOT USE this transfer log going forward. Parameters won't get updated as expected going forward with EIP1559
		// add transfer log
		AddFeeTransferLog(
			st.state,

			msg.From(),
			st.evm.Context.Coinbase,

			amount,
			input1,
			input2,
			output1.Sub(output1, amount),
			output2.Add(output2, amount),
		)
	}

	return &ExecutionResult{
		UsedGas:              st.gasUsed(),
		Err:                  vmerr,
		ReturnData:           ret,
<<<<<<< HEAD
		senderInitBalance:    input1,
=======
		SenderInitBalance:    input1,
>>>>>>> 866a2b70
		FeeBurnt:             burnAmount,
		BurntContractAddress: burntContractAddress,
		FeeTipped:            amount,
	}, nil
}

func (st *StateTransition) refundGas(refundQuotient uint64) {
	// Apply refund counter, capped to a refund quotient
	refund := st.gasUsed() / refundQuotient
	if refund > st.state.GetRefund() {
		refund = st.state.GetRefund()
	}
	st.gas += refund

	// Return ETH for remaining gas, exchanged at the original rate.
	remaining := new(big.Int).Mul(new(big.Int).SetUint64(st.gas), st.gasPrice)
	st.state.AddBalance(st.msg.From(), remaining)

	// Also return remaining gas to the block gas counter so it is
	// available for the next transaction.
	st.gp.AddGas(st.gas)
}

// gasUsed returns the amount of gas used up by the state transition.
func (st *StateTransition) gasUsed() uint64 {
	return st.initialGas - st.gas
}<|MERGE_RESOLUTION|>--- conflicted
+++ resolved
@@ -42,8 +42,10 @@
 3) Create a new state object if the recipient is \0*32
 4) Value transfer
 == If contract creation ==
-  4a) Attempt to run transaction data
-  4b) If valid, use result as code for the new state object
+
+	4a) Attempt to run transaction data
+	4b) If valid, use result as code for the new state object
+
 == end ==
 5) Run Script section
 6) Derive new state root
@@ -90,11 +92,7 @@
 	UsedGas              uint64 // Total used gas but include the refunded gas
 	Err                  error  // Any error encountered during the execution(listed in core/vm/errors.go)
 	ReturnData           []byte // Returned data from evm(function result or data supplied with revert opcode)
-<<<<<<< HEAD
-	senderInitBalance    *big.Int
-=======
 	SenderInitBalance    *big.Int
->>>>>>> 866a2b70
 	FeeBurnt             *big.Int
 	BurntContractAddress common.Address
 	FeeTipped            *big.Int
@@ -282,13 +280,13 @@
 // TransitionDb will transition the state by applying the current message and
 // returning the evm execution result with following fields.
 //
-// - used gas:
-//      total gas used (including gas being refunded)
-// - returndata:
-//      the returned data from evm
-// - concrete execution error:
-//      various **EVM** error which aborts the execution,
-//      e.g. ErrOutOfGas, ErrExecutionReverted
+//   - used gas:
+//     total gas used (including gas being refunded)
+//   - returndata:
+//     the returned data from evm
+//   - concrete execution error:
+//     various **EVM** error which aborts the execution,
+//     e.g. ErrOutOfGas, ErrExecutionReverted
 //
 // However if any consensus issue encountered, return the error directly with
 // nil evm execution result.
@@ -405,11 +403,7 @@
 		UsedGas:              st.gasUsed(),
 		Err:                  vmerr,
 		ReturnData:           ret,
-<<<<<<< HEAD
-		senderInitBalance:    input1,
-=======
 		SenderInitBalance:    input1,
->>>>>>> 866a2b70
 		FeeBurnt:             burnAmount,
 		BurntContractAddress: burntContractAddress,
 		FeeTipped:            amount,
