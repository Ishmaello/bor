--- conflicted
+++ resolved
@@ -172,12 +172,8 @@
 		stateObjects:         make(map[common.Address]*stateObject),
 		stateObjectsPending:  make(map[common.Address]struct{}),
 		stateObjectsDirty:    make(map[common.Address]struct{}),
-<<<<<<< HEAD
-		stateObjectsDestruct: make(map[common.Address]struct{}),
 		revertedKeys:         make(map[blockstm.Key]struct{}),
-=======
 		stateObjectsDestruct: make(map[common.Address]*types.StateAccount),
->>>>>>> bed84606
 		logs:                 make(map[common.Hash][]*types.Log),
 		preimages:            make(map[common.Hash][]byte),
 		journal:              newJournal(),
@@ -623,17 +619,17 @@
 	return s.txIndex
 }
 
-<<<<<<< HEAD
 func (s *StateDB) Version() blockstm.Version {
 	return blockstm.Version{
 		TxnIndex:    s.txIndex,
 		Incarnation: s.incarnation,
-=======
+	}
+}
+
 func (s *StateDB) GetCode(addr common.Address) []byte {
 	stateObject := s.getStateObject(addr)
 	if stateObject != nil {
 		return stateObject.Code()
->>>>>>> bed84606
 	}
 }
 
@@ -649,22 +645,14 @@
 }
 
 func (s *StateDB) GetCodeSize(addr common.Address) int {
-<<<<<<< HEAD
 	return MVRead(s, blockstm.NewSubpathKey(addr, CodePath), 0, func(s *StateDB) int {
 		stateObject := s.getStateObject(addr)
 		if stateObject != nil {
-			return stateObject.CodeSize(s.db)
+			return stateObject.CodeSize()
 		}
 
 		return 0
 	})
-=======
-	stateObject := s.getStateObject(addr)
-	if stateObject != nil {
-		return stateObject.CodeSize()
-	}
-	return 0
->>>>>>> bed84606
 }
 
 func (s *StateDB) GetCodeHash(addr common.Address) common.Hash {
@@ -680,22 +668,14 @@
 
 // GetState retrieves a value from the given account's storage trie.
 func (s *StateDB) GetState(addr common.Address, hash common.Hash) common.Hash {
-<<<<<<< HEAD
 	return MVRead(s, blockstm.NewStateKey(addr, hash), common.Hash{}, func(s *StateDB) common.Hash {
 		stateObject := s.getStateObject(addr)
 		if stateObject != nil {
-			return stateObject.GetState(s.db, hash)
+			return stateObject.GetState(hash)
 		}
 
 		return common.Hash{}
 	})
-=======
-	stateObject := s.getStateObject(addr)
-	if stateObject != nil {
-		return stateObject.GetState(hash)
-	}
-	return common.Hash{}
->>>>>>> bed84606
 }
 
 // GetProof returns the Merkle proof for a given account.
@@ -706,12 +686,7 @@
 // GetProofByHash returns the Merkle proof for a given account.
 func (s *StateDB) GetProofByHash(addrHash common.Hash) ([][]byte, error) {
 	var proof proofList
-<<<<<<< HEAD
-	err := s.trie.Prove(addrHash[:], 0, &proof)
-
-=======
 	err := s.trie.Prove(addrHash[:], &proof)
->>>>>>> bed84606
 	return proof, err
 }
 
@@ -727,12 +702,7 @@
 	}
 
 	var proof proofList
-<<<<<<< HEAD
-	err = trie.Prove(crypto.Keccak256(key.Bytes()), 0, &proof)
-
-=======
 	err = trie.Prove(crypto.Keccak256(key.Bytes()), &proof)
->>>>>>> bed84606
 	if err != nil {
 		return nil, err
 	}
@@ -742,22 +712,14 @@
 
 // GetCommittedState retrieves a value from the given account's committed storage trie.
 func (s *StateDB) GetCommittedState(addr common.Address, hash common.Hash) common.Hash {
-<<<<<<< HEAD
 	return MVRead(s, blockstm.NewStateKey(addr, hash), common.Hash{}, func(s *StateDB) common.Hash {
 		stateObject := s.getStateObject(addr)
 		if stateObject != nil {
-			return stateObject.GetCommittedState(s.db, hash)
+			return stateObject.GetCommittedState(hash)
 		}
 
 		return common.Hash{}
 	})
-=======
-	stateObject := s.getStateObject(addr)
-	if stateObject != nil {
-		return stateObject.GetCommittedState(hash)
-	}
-	return common.Hash{}
->>>>>>> bed84606
 }
 
 // Database retrieves the low level database supporting the lower level trie ops.
@@ -776,38 +738,23 @@
 	}
 
 	cpy := stateObject.deepCopy(s)
-<<<<<<< HEAD
-
-	if _, err := cpy.updateTrie(s.db); err != nil {
+
+	if _, err := cpy.updateTrie(); err != nil {
 		return nil, err
 	}
 
-	return cpy.getTrie(s.db)
-}
-
-func (s *StateDB) HasSuicided(addr common.Address) bool {
+	return cpy.getTrie()
+}
+
+func (s *StateDB) HasSelfDestructed(addr common.Address) bool {
 	return MVRead(s, blockstm.NewSubpathKey(addr, SuicidePath), false, func(s *StateDB) bool {
 		stateObject := s.getStateObject(addr)
 		if stateObject != nil {
-			return stateObject.suicided
+			return stateObject.selfDestructed
 		}
 
 		return false
 	})
-=======
-	if _, err := cpy.updateTrie(); err != nil {
-		return nil, err
-	}
-	return cpy.getTrie()
-}
-
-func (s *StateDB) HasSelfDestructed(addr common.Address) bool {
-	stateObject := s.getStateObject(addr)
-	if stateObject != nil {
-		return stateObject.selfDestructed
-	}
-	return false
->>>>>>> bed84606
 }
 
 /*
@@ -876,13 +823,9 @@
 func (s *StateDB) SetState(addr common.Address, key, value common.Hash) {
 	stateObject := s.GetOrNewStateObject(addr)
 	if stateObject != nil {
-<<<<<<< HEAD
 		stateObject = s.mvRecordWritten(stateObject)
-		stateObject.SetState(s.db, key, value)
+		stateObject.SetState(key, value)
 		MVWrite(s, blockstm.NewStateKey(addr, key))
-=======
-		stateObject.SetState(key, value)
->>>>>>> bed84606
 	}
 }
 
@@ -918,13 +861,9 @@
 	if stateObject == nil {
 		return
 	}
-<<<<<<< HEAD
 
 	stateObject = s.mvRecordWritten(stateObject)
-	s.journal.append(suicideChange{
-=======
 	s.journal.append(selfDestructChange{
->>>>>>> bed84606
 		account:     &addr,
 		prev:        stateObject.selfDestructed,
 		prevbalance: new(big.Int).Set(stateObject.Balance()),
@@ -933,12 +872,12 @@
 	stateObject.data.Balance = new(big.Int)
 }
 
-<<<<<<< HEAD
 	MVWrite(s, blockstm.NewSubpathKey(addr, SuicidePath))
 	MVWrite(s, blockstm.NewSubpathKey(addr, BalancePath))
 
 	return true
-=======
+}
+
 func (s *StateDB) Selfdestruct6780(addr common.Address) {
 	stateObject := s.getStateObject(addr)
 	if stateObject == nil {
@@ -948,7 +887,6 @@
 	if stateObject.created {
 		s.SelfDestruct(addr)
 	}
->>>>>>> bed84606
 }
 
 // SetTransientState sets transient storage for a given account. It
@@ -1100,20 +1038,27 @@
 				return nil
 			}
 		}
-<<<<<<< HEAD
-		// Insert into the live set
-		obj := newObject(s, addr, *data)
-		s.setStateObject(obj)
-
-		return obj
-	})
-=======
+	}
+	// If snapshot unavailable or reading from it failed, load from the database
+	if data == nil {
+		start := time.Now()
+		var err error
+		data, err = s.trie.GetAccount(addr)
+		if metrics.EnabledExpensive {
+			s.AccountReads += time.Since(start)
+		}
+		if err != nil {
+			s.setError(fmt.Errorf("getDeleteStateObject (%x) error: %w", addr.Bytes(), err))
+			return nil
+		}
+		if data == nil {
+			return nil
+		}
 	}
 	// Insert into the live set
 	obj := newObject(s, addr, data)
 	s.setStateObject(obj)
 	return obj
->>>>>>> bed84606
 }
 
 func (s *StateDB) setStateObject(object *stateObject) {
@@ -1156,21 +1101,7 @@
 // the given address, it is overwritten and returned as the second return value.
 func (s *StateDB) createObject(addr common.Address) (newobj, prev *stateObject) {
 	prev = s.getDeletedStateObject(addr) // Note, prev might have been deleted, we need that!
-<<<<<<< HEAD
-
-	var prevdestruct bool
-	if prev != nil {
-		_, prevdestruct = s.stateObjectsDestruct[prev.address]
-		if !prevdestruct {
-			s.stateObjectsDestruct[prev.address] = struct{}{}
-		}
-	}
-
-	newobj = newObject(s, addr, types.StateAccount{})
-
-=======
 	newobj = newObject(s, addr, nil)
->>>>>>> bed84606
 	if prev == nil {
 		s.journal.append(createObjectChange{account: &addr})
 	} else {
@@ -1202,11 +1133,8 @@
 		delete(s.storagesOrigin, prev.address)
 	}
 
-<<<<<<< HEAD
-=======
 	newobj.created = true
 
->>>>>>> bed84606
 	s.setStateObject(newobj)
 
 	MVWrite(s, blockstm.NewAddressKey(addr))
@@ -1241,16 +1169,6 @@
 	if so == nil {
 		return nil
 	}
-<<<<<<< HEAD
-
-	tr, err := so.getTrie(s.db)
-
-	if err != nil {
-		return err
-	}
-
-	it := trie.NewIterator(tr.NodeIterator(nil))
-=======
 	tr, err := so.getTrie()
 	if err != nil {
 		return err
@@ -1260,7 +1178,6 @@
 		return err
 	}
 	it := trie.NewIterator(trieIt)
->>>>>>> bed84606
 
 	for it.Next() {
 		key := common.BytesToHash(s.trie.GetKey(it.Key))
@@ -1302,12 +1219,8 @@
 		stateObjects:         make(map[common.Address]*stateObject, len(s.journal.dirties)),
 		stateObjectsPending:  make(map[common.Address]struct{}, len(s.stateObjectsPending)),
 		stateObjectsDirty:    make(map[common.Address]struct{}, len(s.journal.dirties)),
-<<<<<<< HEAD
-		stateObjectsDestruct: make(map[common.Address]struct{}, len(s.stateObjectsDestruct)),
 		revertedKeys:         make(map[blockstm.Key]struct{}),
-=======
 		stateObjectsDestruct: make(map[common.Address]*types.StateAccount, len(s.stateObjectsDestruct)),
->>>>>>> bed84606
 		refund:               s.refund,
 		logs:                 make(map[common.Hash][]*types.Log, len(s.logs)),
 		logSize:              s.logSize,
@@ -1361,9 +1274,6 @@
 	for addr, value := range s.stateObjectsDestruct {
 		state.stateObjectsDestruct[addr] = value
 	}
-<<<<<<< HEAD
-
-=======
 	// Deep copy the state changes made in the scope of block
 	// along with their original values.
 	state.accounts = copySet(s.accounts)
@@ -1372,7 +1282,6 @@
 	state.storagesOrigin = copy2DSet(state.storagesOrigin)
 
 	// Deep copy the logs occurred in the scope of block
->>>>>>> bed84606
 	for hash, logs := range s.logs {
 		cpy := make([]*types.Log, len(logs))
 		for i, l := range logs {
@@ -1382,11 +1291,7 @@
 
 		state.logs[hash] = cpy
 	}
-<<<<<<< HEAD
-
-=======
 	// Deep copy the preimages occurred in the scope of block
->>>>>>> bed84606
 	for hash, preimage := range s.preimages {
 		state.preimages[hash] = preimage
 	}
@@ -1405,40 +1310,10 @@
 	if s.prefetcher != nil {
 		state.prefetcher = s.prefetcher.copy()
 	}
-<<<<<<< HEAD
-
-	if s.snaps != nil {
-		// In order for the miner to be able to use and make additions
-		// to the snapshot tree, we need to copy that as well.
-		// Otherwise, any block mined by ourselves will cause gaps in the tree,
-		// and force the miner to operate trie-backed only
-		state.snaps = s.snaps
-		state.snap = s.snap
-
-		// deep copy needed
-		state.snapAccounts = make(map[common.Hash][]byte)
-		for k, v := range s.snapAccounts {
-			state.snapAccounts[k] = v
-		}
-
-		state.snapStorage = make(map[common.Hash]map[common.Hash][]byte)
-
-		for k, v := range s.snapStorage {
-			temp := make(map[common.Hash][]byte)
-			for kk, vv := range v {
-				temp[kk] = vv
-			}
-
-			state.snapStorage[k] = temp
-		}
-	}
 
 	if s.mvHashmap != nil {
 		state.mvHashmap = s.mvHashmap
 	}
-
-=======
->>>>>>> bed84606
 	return state
 }
 
@@ -1490,12 +1365,8 @@
 			// Thus, we can safely ignore it here
 			continue
 		}
-<<<<<<< HEAD
-
-		if obj.suicided || (deleteEmptyObjects && obj.empty()) {
-=======
-		if obj.selfDestructed || (deleteEmptyObjects && obj.empty()) {
->>>>>>> bed84606
+
+if obj.selfDestructed || (deleteEmptyObjects && obj.empty()) {
 			obj.deleted = true
 
 			// We need to maintain account deletions explicitly (will remain
@@ -1514,11 +1385,7 @@
 		} else {
 			obj.finalise(true) // Prefetch slots in the background
 		}
-<<<<<<< HEAD
-
-=======
 		obj.created = false
->>>>>>> bed84606
 		s.stateObjectsPending[addr] = struct{}{}
 		s.stateObjectsDirty[addr] = struct{}{}
 
@@ -1777,16 +1644,12 @@
 		nodes                   = trienode.NewMergedNodeSet()
 		codeWriter              = s.db.DiskDB().NewBatch()
 	)
-<<<<<<< HEAD
-
-=======
 	// Handle all state deletions first
 	incomplete, err := s.handleDestruction(nodes)
 	if err != nil {
 		return common.Hash{}, err
 	}
 	// Handle all state updates afterwards
->>>>>>> bed84606
 	for addr := range s.stateObjectsDirty {
 		obj := s.stateObjects[addr]
 		if obj.deleted {
@@ -1809,34 +1672,10 @@
 			if err := nodes.Merge(set); err != nil {
 				return common.Hash{}, err
 			}
-<<<<<<< HEAD
-			// Merge the dirty nodes of storage trie into global set
-			if set != nil {
-				if err := nodes.Merge(set); err != nil {
-					return common.Hash{}, err
-				}
-
-				updates, deleted := set.Size()
-				storageTrieNodesUpdated += updates
-				storageTrieNodesDeleted += deleted
-			}
-		}
-		// If the contract is destructed, the storage is still left in the
-		// database as dangling data. Theoretically it's should be wiped from
-		// database as well, but in hash-based-scheme it's extremely hard to
-		// determine that if the trie nodes are also referenced by other storage,
-		// and in path-based-scheme some technical challenges are still unsolved.
-		// Although it won't affect the correctness but please fix it TODO(rjl493456442).
-	}
-
-	if len(s.stateObjectsDirty) > 0 {
-		s.stateObjectsDirty = make(map[common.Address]struct{})
-=======
 			updates, deleted := set.Size()
 			storageTrieNodesUpdated += updates
 			storageTrieNodesDeleted += deleted
 		}
->>>>>>> bed84606
 	}
 
 	if codeWriter.ValueSize() > 0 {
@@ -1849,15 +1688,10 @@
 	if metrics.EnabledExpensive {
 		start = time.Now()
 	}
-<<<<<<< HEAD
-
-	root, set := s.trie.Commit(true)
-=======
 	root, set, err := s.trie.Commit(true)
 	if err != nil {
 		return common.Hash{}, err
 	}
->>>>>>> bed84606
 	// Merge the dirty nodes of account trie into global set
 	if set != nil {
 		if err := nodes.Merge(set); err != nil {
@@ -1902,16 +1736,7 @@
 		if metrics.EnabledExpensive {
 			s.SnapshotCommits += time.Since(start)
 		}
-<<<<<<< HEAD
-
-		s.snap, s.snapAccounts, s.snapStorage = nil, nil, nil
-	}
-
-	if len(s.stateObjectsDestruct) > 0 {
-		s.stateObjectsDestruct = make(map[common.Address]struct{})
-=======
 		s.snap = nil
->>>>>>> bed84606
 	}
 
 	if root == (common.Hash{}) {
@@ -1926,12 +1751,7 @@
 
 	if root != origin {
 		start := time.Now()
-<<<<<<< HEAD
-
-		if err := s.db.TrieDB().Update(nodes); err != nil {
-=======
 		if err := s.db.TrieDB().Update(root, origin, block, nodes, triestate.New(s.accountsOrigin, s.storagesOrigin, incomplete)); err != nil {
->>>>>>> bed84606
 			return common.Hash{}, err
 		}
 
@@ -1941,9 +1761,6 @@
 			s.TrieDBCommits += time.Since(start)
 		}
 	}
-<<<<<<< HEAD
-
-=======
 	// Clear all internal flags at the end of commit operation.
 	s.accounts = make(map[common.Hash][]byte)
 	s.storages = make(map[common.Hash]map[common.Hash][]byte)
@@ -1951,7 +1768,6 @@
 	s.storagesOrigin = make(map[common.Address]map[common.Hash][]byte)
 	s.stateObjectsDirty = make(map[common.Address]struct{})
 	s.stateObjectsDestruct = make(map[common.Address]*types.StateAccount)
->>>>>>> bed84606
 	return root, nil
 }
 
@@ -2038,14 +1854,8 @@
 }
 
 // convertAccountSet converts a provided account set from address keyed to hash keyed.
-<<<<<<< HEAD
-func (s *StateDB) convertAccountSet(set map[common.Address]struct{}) map[common.Hash]struct{} {
-	ret := make(map[common.Hash]struct{})
-
-=======
 func (s *StateDB) convertAccountSet(set map[common.Address]*types.StateAccount) map[common.Hash]struct{} {
 	ret := make(map[common.Hash]struct{}, len(set))
->>>>>>> bed84606
 	for addr := range set {
 		obj, exist := s.stateObjects[addr]
 		if !exist {
