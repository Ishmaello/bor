--- conflicted
+++ resolved
@@ -738,8 +738,7 @@
 			break
 		}
 	}
-<<<<<<< HEAD
-	fmt.Printf("|--------------------------|\n")
+	fmt.Fprintf(w, "|--------------------------|\n")
 }
 
 //
@@ -749,16 +748,15 @@
 // Fill adds empty data till given number (convenience method for backward compatibilty)
 func (t *freezerTable) Fill(number uint64) error {
 	if t.items < number {
+		b := t.newBatch()
 		log.Info("Filling all data into freezer for backward compatablity", "name", t.name, "items", t.items, "number", number)
 		for t.items < number {
-			if err := t.Append(t.items, nil); err != nil {
+			if err := b.Append(t.items, nil); err != nil {
 				log.Error("Failed to fill data into freezer", "name", t.name, "items", t.items, "number", number, "err", err)
 				return err
 			}
 		}
+		b.commit()
 	}
 	return nil
-=======
-	fmt.Fprintf(w, "|--------------------------|\n")
->>>>>>> bb74230f
 }