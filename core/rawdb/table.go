// Copyright 2018 The go-ethereum Authors
// This file is part of the go-ethereum library.
//
// The go-ethereum library is free software: you can redistribute it and/or modify
// it under the terms of the GNU Lesser General Public License as published by
// the Free Software Foundation, either version 3 of the License, or
// (at your option) any later version.
//
// The go-ethereum library is distributed in the hope that it will be useful,
// but WITHOUT ANY WARRANTY; without even the implied warranty of
// MERCHANTABILITY or FITNESS FOR A PARTICULAR PURPOSE. See the
// GNU Lesser General Public License for more details.
//
// You should have received a copy of the GNU Lesser General Public License
// along with the go-ethereum library. If not, see <http://www.gnu.org/licenses/>.

package rawdb

import (
	"github.com/ethereum/go-ethereum/ethdb"
)

// table is a wrapper around a database that prefixes each key access with a pre-
// configured string.
type table struct {
	db     ethdb.Database
	prefix string
}

// NewTable returns a database object that prefixes all keys with a given string.
func NewTable(db ethdb.Database, prefix string) ethdb.Database {
	return &table{
		db:     db,
		prefix: prefix,
	}
}

// Close is a noop to implement the Database interface.
func (t *table) Close() error {
	return nil
}

// Has retrieves if a prefixed version of a key is present in the database.
func (t *table) Has(key []byte) (bool, error) {
	return t.db.Has(append([]byte(t.prefix), key...))
}

// Get retrieves the given prefixed key if it's present in the database.
func (t *table) Get(key []byte) ([]byte, error) {
	return t.db.Get(append([]byte(t.prefix), key...))
}

// HasAncient is a noop passthrough that just forwards the request to the underlying
// database.
func (t *table) HasAncient(kind string, number uint64) (bool, error) {
	return t.db.HasAncient(kind, number)
}

// Ancient is a noop passthrough that just forwards the request to the underlying
// database.
func (t *table) Ancient(kind string, number uint64) ([]byte, error) {
	return t.db.Ancient(kind, number)
}

// ReadAncients is a noop passthrough that just forwards the request to the underlying
// database.
func (t *table) ReadAncients(kind string, start, count, maxBytes uint64) ([][]byte, error) {
	return t.db.ReadAncients(kind, start, count, maxBytes)
}

// Ancients is a noop passthrough that just forwards the request to the underlying
// database.
func (t *table) Ancients() (uint64, error) {
	return t.db.Ancients()
}

// AncientSize is a noop passthrough that just forwards the request to the underlying
// database.
func (t *table) AncientSize(kind string) (uint64, error) {
	return t.db.AncientSize(kind)
}

<<<<<<< HEAD
// AppendAncient is a noop passthrough that just forwards the request to the underlying
// database.
func (t *table) AppendAncient(number uint64, hash, header, body, receipts, td, borBlockReceipt []byte) error {
	return t.db.AppendAncient(number, hash, header, body, receipts, td, borBlockReceipt)
=======
// ModifyAncients runs an ancient write operation on the underlying database.
func (t *table) ModifyAncients(fn func(ethdb.AncientWriteOp) error) (int64, error) {
	return t.db.ModifyAncients(fn)
>>>>>>> bb74230f
}

// TruncateAncients is a noop passthrough that just forwards the request to the underlying
// database.
func (t *table) TruncateAncients(items uint64) error {
	return t.db.TruncateAncients(items)
}

// Sync is a noop passthrough that just forwards the request to the underlying
// database.
func (t *table) Sync() error {
	return t.db.Sync()
}

// Put inserts the given value into the database at a prefixed version of the
// provided key.
func (t *table) Put(key []byte, value []byte) error {
	return t.db.Put(append([]byte(t.prefix), key...), value)
}

// Delete removes the given prefixed key from the database.
func (t *table) Delete(key []byte) error {
	return t.db.Delete(append([]byte(t.prefix), key...))
}

// NewIterator creates a binary-alphabetical iterator over a subset
// of database content with a particular key prefix, starting at a particular
// initial key (or after, if it does not exist).
func (t *table) NewIterator(prefix []byte, start []byte) ethdb.Iterator {
	innerPrefix := append([]byte(t.prefix), prefix...)
	iter := t.db.NewIterator(innerPrefix, start)
	return &tableIterator{
		iter:   iter,
		prefix: t.prefix,
	}
}

// Stat returns a particular internal stat of the database.
func (t *table) Stat(property string) (string, error) {
	return t.db.Stat(property)
}

// Compact flattens the underlying data store for the given key range. In essence,
// deleted and overwritten versions are discarded, and the data is rearranged to
// reduce the cost of operations needed to access them.
//
// A nil start is treated as a key before all keys in the data store; a nil limit
// is treated as a key after all keys in the data store. If both is nil then it
// will compact entire data store.
func (t *table) Compact(start []byte, limit []byte) error {
	// If no start was specified, use the table prefix as the first value
	if start == nil {
		start = []byte(t.prefix)
	} else {
		start = append([]byte(t.prefix), start...)
	}
	// If no limit was specified, use the first element not matching the prefix
	// as the limit
	if limit == nil {
		limit = []byte(t.prefix)
		for i := len(limit) - 1; i >= 0; i-- {
			// Bump the current character, stopping if it doesn't overflow
			limit[i]++
			if limit[i] > 0 {
				break
			}
			// Character overflown, proceed to the next or nil if the last
			if i == 0 {
				limit = nil
			}
		}
	} else {
		limit = append([]byte(t.prefix), limit...)
	}
	// Range correctly calculated based on table prefix, delegate down
	return t.db.Compact(start, limit)
}

// NewBatch creates a write-only database that buffers changes to its host db
// until a final write is called, each operation prefixing all keys with the
// pre-configured string.
func (t *table) NewBatch() ethdb.Batch {
	return &tableBatch{t.db.NewBatch(), t.prefix}
}

// tableBatch is a wrapper around a database batch that prefixes each key access
// with a pre-configured string.
type tableBatch struct {
	batch  ethdb.Batch
	prefix string
}

// Put inserts the given value into the batch for later committing.
func (b *tableBatch) Put(key, value []byte) error {
	return b.batch.Put(append([]byte(b.prefix), key...), value)
}

// Delete inserts the a key removal into the batch for later committing.
func (b *tableBatch) Delete(key []byte) error {
	return b.batch.Delete(append([]byte(b.prefix), key...))
}

// ValueSize retrieves the amount of data queued up for writing.
func (b *tableBatch) ValueSize() int {
	return b.batch.ValueSize()
}

// Write flushes any accumulated data to disk.
func (b *tableBatch) Write() error {
	return b.batch.Write()
}

// Reset resets the batch for reuse.
func (b *tableBatch) Reset() {
	b.batch.Reset()
}

// tableReplayer is a wrapper around a batch replayer which truncates
// the added prefix.
type tableReplayer struct {
	w      ethdb.KeyValueWriter
	prefix string
}

// Put implements the interface KeyValueWriter.
func (r *tableReplayer) Put(key []byte, value []byte) error {
	trimmed := key[len(r.prefix):]
	return r.w.Put(trimmed, value)
}

// Delete implements the interface KeyValueWriter.
func (r *tableReplayer) Delete(key []byte) error {
	trimmed := key[len(r.prefix):]
	return r.w.Delete(trimmed)
}

// Replay replays the batch contents.
func (b *tableBatch) Replay(w ethdb.KeyValueWriter) error {
	return b.batch.Replay(&tableReplayer{w: w, prefix: b.prefix})
}

// tableIterator is a wrapper around a database iterator that prefixes each key access
// with a pre-configured string.
type tableIterator struct {
	iter   ethdb.Iterator
	prefix string
}

// Next moves the iterator to the next key/value pair. It returns whether the
// iterator is exhausted.
func (iter *tableIterator) Next() bool {
	return iter.iter.Next()
}

// Error returns any accumulated error. Exhausting all the key/value pairs
// is not considered to be an error.
func (iter *tableIterator) Error() error {
	return iter.iter.Error()
}

// Key returns the key of the current key/value pair, or nil if done. The caller
// should not modify the contents of the returned slice, and its contents may
// change on the next call to Next.
func (iter *tableIterator) Key() []byte {
	key := iter.iter.Key()
	if key == nil {
		return nil
	}
	return key[len(iter.prefix):]
}

// Value returns the value of the current key/value pair, or nil if done. The
// caller should not modify the contents of the returned slice, and its contents
// may change on the next call to Next.
func (iter *tableIterator) Value() []byte {
	return iter.iter.Value()
}

// Release releases associated resources. Release should always succeed and can
// be called multiple times without causing error.
func (iter *tableIterator) Release() {
	iter.iter.Release()
}<|MERGE_RESOLUTION|>--- conflicted
+++ resolved
@@ -80,16 +80,9 @@
 	return t.db.AncientSize(kind)
 }
 
-<<<<<<< HEAD
-// AppendAncient is a noop passthrough that just forwards the request to the underlying
-// database.
-func (t *table) AppendAncient(number uint64, hash, header, body, receipts, td, borBlockReceipt []byte) error {
-	return t.db.AppendAncient(number, hash, header, body, receipts, td, borBlockReceipt)
-=======
 // ModifyAncients runs an ancient write operation on the underlying database.
 func (t *table) ModifyAncients(fn func(ethdb.AncientWriteOp) error) (int64, error) {
 	return t.db.ModifyAncients(fn)
->>>>>>> bb74230f
 }
 
 // TruncateAncients is a noop passthrough that just forwards the request to the underlying
