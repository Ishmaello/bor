// Copyright 2018 The go-ethereum Authors
// This file is part of the go-ethereum library.
//
// The go-ethereum library is free software: you can redistribute it and/or modify
// it under the terms of the GNU Lesser General Public License as published by
// the Free Software Foundation, either version 3 of the License, or
// (at your option) any later version.
//
// The go-ethereum library is distributed in the hope that it will be useful,
// but WITHOUT ANY WARRANTY; without even the implied warranty of
// MERCHANTABILITY or FITNESS FOR A PARTICULAR PURPOSE. See the
// GNU Lesser General Public License for more details.
//
// You should have received a copy of the GNU Lesser General Public License
// along with the go-ethereum library. If not, see <http://www.gnu.org/licenses/>.

package rawdb

import (
	"bytes"
	"encoding/binary"
	"errors"
	"fmt"
	"math/big"

	"github.com/ethereum/go-ethereum/common"
	"github.com/ethereum/go-ethereum/consensus/misc/eip4844"
	"github.com/ethereum/go-ethereum/core/types"
	"github.com/ethereum/go-ethereum/crypto"
	"github.com/ethereum/go-ethereum/ethdb"
	"github.com/ethereum/go-ethereum/log"
	"github.com/ethereum/go-ethereum/params"
	"github.com/ethereum/go-ethereum/rlp"
	"golang.org/x/exp/slices"
)

// ReadCanonicalHash retrieves the hash assigned to a canonical block number.
func ReadCanonicalHash(db ethdb.Reader, number uint64) common.Hash {
	var data []byte

	_ = db.ReadAncients(func(reader ethdb.AncientReaderOp) error {
		data, _ = reader.Ancient(ChainFreezerHashTable, number)
		if len(data) == 0 {
			// Get it by hash from leveldb
			data, _ = db.Get(headerHashKey(number))
		}

		return nil
	})

	return common.BytesToHash(data)
}

// WriteCanonicalHash stores the hash assigned to a canonical block number.
func WriteCanonicalHash(db ethdb.KeyValueWriter, hash common.Hash, number uint64) {
	if err := db.Put(headerHashKey(number), hash.Bytes()); err != nil {
		log.Crit("Failed to store number to hash mapping", "err", err)
	}
}

// DeleteCanonicalHash removes the number to hash canonical mapping.
func DeleteCanonicalHash(db ethdb.KeyValueWriter, number uint64) {
	if err := db.Delete(headerHashKey(number)); err != nil {
		log.Crit("Failed to delete number to hash mapping", "err", err)
	}
}

// ReadAllHashes retrieves all the hashes assigned to blocks at a certain heights,
// both canonical and reorged forks included.
func ReadAllHashes(db ethdb.Iteratee, number uint64) []common.Hash {
	prefix := headerKeyPrefix(number)

	hashes := make([]common.Hash, 0, 1)

	it := db.NewIterator(prefix, nil)
	defer it.Release()

	for it.Next() {
		if key := it.Key(); len(key) == len(prefix)+32 {
			hashes = append(hashes, common.BytesToHash(key[len(key)-32:]))
		}
	}

	return hashes
}

type NumberHash struct {
	Number uint64
	Hash   common.Hash
}

// ReadAllHashesInRange retrieves all the hashes assigned to blocks at certain
// heights, both canonical and reorged forks included.
// This method considers both limits to be _inclusive_.
func ReadAllHashesInRange(db ethdb.Iteratee, first, last uint64) []*NumberHash {
	var (
		start     = encodeBlockNumber(first)
		keyLength = len(headerPrefix) + 8 + 32
		hashes    = make([]*NumberHash, 0, 1+last-first)
		it        = db.NewIterator(headerPrefix, start)
	)

	defer it.Release()

	for it.Next() {
		key := it.Key()
		if len(key) != keyLength {
			continue
		}

		num := binary.BigEndian.Uint64(key[len(headerPrefix) : len(headerPrefix)+8])
		if num > last {
			break
		}

		hash := common.BytesToHash(key[len(key)-32:])
		hashes = append(hashes, &NumberHash{num, hash})
	}

	return hashes
}

// ReadAllCanonicalHashes retrieves all canonical number and hash mappings at the
// certain chain range. If the accumulated entries reaches the given threshold,
// abort the iteration and return the semi-finish result.
func ReadAllCanonicalHashes(db ethdb.Iteratee, from uint64, to uint64, limit int) ([]uint64, []common.Hash) {
	// Short circuit if the limit is 0.
	if limit == 0 {
		return nil, nil
	}

	var (
		numbers []uint64
		hashes  []common.Hash
	)
	// Construct the key prefix of start point.
	start, end := headerHashKey(from), headerHashKey(to)

	it := db.NewIterator(nil, start)
	defer it.Release()

	for it.Next() {
		if bytes.Compare(it.Key(), end) >= 0 {
			break
		}

		if key := it.Key(); len(key) == len(headerPrefix)+8+1 && bytes.Equal(key[len(key)-1:], headerHashSuffix) {
			numbers = append(numbers, binary.BigEndian.Uint64(key[len(headerPrefix):len(headerPrefix)+8]))
			hashes = append(hashes, common.BytesToHash(it.Value()))
			// If the accumulated entries reaches the limit threshold, return.
			if len(numbers) >= limit {
				break
			}
		}
	}

	return numbers, hashes
}

// ReadHeaderNumber returns the header number assigned to a hash.
func ReadHeaderNumber(db ethdb.KeyValueReader, hash common.Hash) *uint64 {
	data, _ := db.Get(headerNumberKey(hash))
	if len(data) != 8 {
		return nil
	}

	number := binary.BigEndian.Uint64(data)

	return &number
}

// WriteHeaderNumber stores the hash->number mapping.
func WriteHeaderNumber(db ethdb.KeyValueWriter, hash common.Hash, number uint64) {
	key := headerNumberKey(hash)
	enc := encodeBlockNumber(number)

	if err := db.Put(key, enc); err != nil {
		log.Crit("Failed to store hash to number mapping", "err", err)
	}
}

// DeleteHeaderNumber removes hash->number mapping.
func DeleteHeaderNumber(db ethdb.KeyValueWriter, hash common.Hash) {
	if err := db.Delete(headerNumberKey(hash)); err != nil {
		log.Crit("Failed to delete hash to number mapping", "err", err)
	}
}

// ReadHeadHeaderHash retrieves the hash of the current canonical head header.
func ReadHeadHeaderHash(db ethdb.KeyValueReader) common.Hash {
	data, _ := db.Get(headHeaderKey)
	if len(data) == 0 {
		return common.Hash{}
	}

	return common.BytesToHash(data)
}

// WriteHeadHeaderHash stores the hash of the current canonical head header.
func WriteHeadHeaderHash(db ethdb.KeyValueWriter, hash common.Hash) {
	if err := db.Put(headHeaderKey, hash.Bytes()); err != nil {
		log.Crit("Failed to store last header's hash", "err", err)
	}
}

// ReadHeadBlockHash retrieves the hash of the current canonical head block.
func ReadHeadBlockHash(db ethdb.KeyValueReader) common.Hash {
	data, _ := db.Get(headBlockKey)
	if len(data) == 0 {
		return common.Hash{}
	}

	return common.BytesToHash(data)
}

// WriteHeadBlockHash stores the head block's hash.
func WriteHeadBlockHash(db ethdb.KeyValueWriter, hash common.Hash) {
	if err := db.Put(headBlockKey, hash.Bytes()); err != nil {
		log.Crit("Failed to store last block's hash", "err", err)
	}
}

// ReadHeadFastBlockHash retrieves the hash of the current fast-sync head block.
func ReadHeadFastBlockHash(db ethdb.KeyValueReader) common.Hash {
	data, _ := db.Get(headFastBlockKey)
	if len(data) == 0 {
		return common.Hash{}
	}

	return common.BytesToHash(data)
}

// WriteHeadFastBlockHash stores the hash of the current fast-sync head block.
func WriteHeadFastBlockHash(db ethdb.KeyValueWriter, hash common.Hash) {
	if err := db.Put(headFastBlockKey, hash.Bytes()); err != nil {
		log.Crit("Failed to store last fast block's hash", "err", err)
	}
}

// ReadFinalizedBlockHash retrieves the hash of the finalized block.
func ReadFinalizedBlockHash(db ethdb.KeyValueReader) common.Hash {
	data, _ := db.Get(headFinalizedBlockKey)
	if len(data) == 0 {
		return common.Hash{}
	}

	return common.BytesToHash(data)
}

// WriteFinalizedBlockHash stores the hash of the finalized block.
func WriteFinalizedBlockHash(db ethdb.KeyValueWriter, hash common.Hash) {
	if err := db.Put(headFinalizedBlockKey, hash.Bytes()); err != nil {
		log.Crit("Failed to store last finalized block's hash", "err", err)
	}
}

// ReadLastPivotNumber retrieves the number of the last pivot block. If the node
// full synced, the last pivot will always be nil.
func ReadLastPivotNumber(db ethdb.KeyValueReader) *uint64 {
	data, _ := db.Get(lastPivotKey)
	if len(data) == 0 {
		return nil
	}

	var pivot uint64
	if err := rlp.DecodeBytes(data, &pivot); err != nil {
		log.Error("Invalid pivot block number in database", "err", err)
		return nil
	}

	return &pivot
}

// WriteLastPivotNumber stores the number of the last pivot block.
func WriteLastPivotNumber(db ethdb.KeyValueWriter, pivot uint64) {
	enc, err := rlp.EncodeToBytes(pivot)
	if err != nil {
		log.Crit("Failed to encode pivot block number", "err", err)
	}

	if err := db.Put(lastPivotKey, enc); err != nil {
		log.Crit("Failed to store pivot block number", "err", err)
	}
}

// ReadTxIndexTail retrieves the number of oldest indexed block
// whose transaction indices has been indexed.
func ReadTxIndexTail(db ethdb.KeyValueReader) *uint64 {
	data, _ := db.Get(txIndexTailKey)
	if len(data) != 8 {
		return nil
	}

	number := binary.BigEndian.Uint64(data)

	return &number
}

// WriteTxIndexTail stores the number of oldest indexed block
// into database.
func WriteTxIndexTail(db ethdb.KeyValueWriter, number uint64) {
	if err := db.Put(txIndexTailKey, encodeBlockNumber(number)); err != nil {
		log.Crit("Failed to store the transaction index tail", "err", err)
	}
}

// ReadFastTxLookupLimit retrieves the tx lookup limit used in fast sync.
func ReadFastTxLookupLimit(db ethdb.KeyValueReader) *uint64 {
	data, _ := db.Get(fastTxLookupLimitKey)
	if len(data) != 8 {
		return nil
	}

	number := binary.BigEndian.Uint64(data)

	return &number
}

// WriteFastTxLookupLimit stores the txlookup limit used in fast sync into database.
func WriteFastTxLookupLimit(db ethdb.KeyValueWriter, number uint64) {
	if err := db.Put(fastTxLookupLimitKey, encodeBlockNumber(number)); err != nil {
		log.Crit("Failed to store transaction lookup limit for fast sync", "err", err)
	}
}

// ReadHeaderRange returns the rlp-encoded headers, starting at 'number', and going
// backwards towards genesis. This method assumes that the caller already has
// placed a cap on count, to prevent DoS issues.
// Since this method operates in head-towards-genesis mode, it will return an empty
// slice in case the head ('number') is missing. Hence, the caller must ensure that
// the head ('number') argument is actually an existing header.
//
// N.B: Since the input is a number, as opposed to a hash, it's implicit that
// this method only operates on canon headers.
func ReadHeaderRange(db ethdb.Reader, number uint64, count uint64) []rlp.RawValue {
	var rlpHeaders []rlp.RawValue
	if count == 0 {
		return rlpHeaders
	}

	i := number

	if count-1 > number {
		// It's ok to request block 0, 1 item
		count = number + 1
	}

	limit, _ := db.Ancients()
	// First read live blocks
	if i >= limit {
		// If we need to read live blocks, we need to figure out the hash first
		hash := ReadCanonicalHash(db, number)
		for ; i >= limit && count > 0; i-- {
			if data, _ := db.Get(headerKey(i, hash)); len(data) > 0 {
				rlpHeaders = append(rlpHeaders, data)
				// Get the parent hash for next query
				hash = types.HeaderParentHashFromRLP(data)
			} else {
				break // Maybe got moved to ancients
			}

			count--
		}
	}

	if count == 0 {
		return rlpHeaders
	}
	// read remaining from ancients
	max := count * 700

	data, err := db.AncientRange(ChainFreezerHeaderTable, i+1-count, count, max)
	if err == nil && uint64(len(data)) == count {
		// the data is on the order [h, h+1, .., n] -- reordering needed
		for i := range data {
			rlpHeaders = append(rlpHeaders, data[len(data)-1-i])
		}
	}

	return rlpHeaders
}

// ReadHeaderRLP retrieves a block header in its raw RLP database encoding.
func ReadHeaderRLP(db ethdb.Reader, hash common.Hash, number uint64) rlp.RawValue {
	var data []byte

	_ = db.ReadAncients(func(reader ethdb.AncientReaderOp) error {
		// First try to look up the data in ancient database. Extra hash
		// comparison is necessary since ancient database only maintains
		// the canonical data.
		data, _ = reader.Ancient(ChainFreezerHeaderTable, number)
		if len(data) > 0 && crypto.Keccak256Hash(data) == hash {
			return nil
		}
		// If not, try reading from leveldb
		data, _ = db.Get(headerKey(number, hash))

		return nil
	})

	return data
}

// HasHeader verifies the existence of a block header corresponding to the hash.
func HasHeader(db ethdb.Reader, hash common.Hash, number uint64) bool {
	if isCanon(db, number, hash) {
		return true
	}

	if has, err := db.Has(headerKey(number, hash)); !has || err != nil {
		return false
	}

	return true
}

// ReadHeader retrieves the block header corresponding to the hash.
func ReadHeader(db ethdb.Reader, hash common.Hash, number uint64) *types.Header {
	data := ReadHeaderRLP(db, hash, number)
	if len(data) == 0 {
		return nil
	}

	header := new(types.Header)
	if err := rlp.Decode(bytes.NewReader(data), header); err != nil {
		log.Error("Invalid block header RLP", "hash", hash, "err", err)
		return nil
	}

	return header
}

// WriteHeader stores a block header into the database and also stores the hash-
// to-number mapping.
func WriteHeader(db ethdb.KeyValueWriter, header *types.Header) {
	var (
		hash   = header.Hash()
		number = header.Number.Uint64()
	)
	// Write the hash -> number mapping
	WriteHeaderNumber(db, hash, number)

	// Write the encoded header
	data, err := rlp.EncodeToBytes(header)
	if err != nil {
		log.Crit("Failed to RLP encode header", "err", err)
	}

	key := headerKey(number, hash)
	if err := db.Put(key, data); err != nil {
		log.Crit("Failed to store header", "err", err)
	}
}

// DeleteHeader removes all block header data associated with a hash.
func DeleteHeader(db ethdb.KeyValueWriter, hash common.Hash, number uint64) {
	deleteHeaderWithoutNumber(db, hash, number)

	if err := db.Delete(headerNumberKey(hash)); err != nil {
		log.Crit("Failed to delete hash to number mapping", "err", err)
	}
}

// deleteHeaderWithoutNumber removes only the block header but does not remove
// the hash to number mapping.
func deleteHeaderWithoutNumber(db ethdb.KeyValueWriter, hash common.Hash, number uint64) {
	if err := db.Delete(headerKey(number, hash)); err != nil {
		log.Crit("Failed to delete header", "err", err)
	}
}

// isCanon is an internal utility method, to check whether the given number/hash
// is part of the ancient (canon) set.
func isCanon(reader ethdb.AncientReaderOp, number uint64, hash common.Hash) bool {
	h, err := reader.Ancient(ChainFreezerHashTable, number)
	if err != nil {
		return false
	}

	return bytes.Equal(h, hash[:])
}

// ReadBodyRLP retrieves the block body (transactions and uncles) in RLP encoding.
func ReadBodyRLP(db ethdb.Reader, hash common.Hash, number uint64) rlp.RawValue {
	// First try to look up the data in ancient database. Extra hash
	// comparison is necessary since ancient database only maintains
	// the canonical data.
	var data []byte

	_ = db.ReadAncients(func(reader ethdb.AncientReaderOp) error {
		// Check if the data is in ancients
		if isCanon(reader, number, hash) {
			data, _ = reader.Ancient(ChainFreezerBodiesTable, number)
			return nil
		}
		// If not, try reading from leveldb
		data, _ = db.Get(blockBodyKey(number, hash))

		return nil
	})

	return data
}

// ReadCanonicalBodyRLP retrieves the block body (transactions and uncles) for the canonical
// block at number, in RLP encoding.
func ReadCanonicalBodyRLP(db ethdb.Reader, number uint64) rlp.RawValue {
	var data []byte

	_ = db.ReadAncients(func(reader ethdb.AncientReaderOp) error {
		data, _ = reader.Ancient(ChainFreezerBodiesTable, number)
		if len(data) > 0 {
			return nil
		}
		// Block is not in ancients, read from leveldb by hash and number.
		// Note: ReadCanonicalHash cannot be used here because it also
		// calls ReadAncients internally.
		hash, _ := db.Get(headerHashKey(number))
		data, _ = db.Get(blockBodyKey(number, common.BytesToHash(hash)))

		return nil
	})

	return data
}

// WriteBodyRLP stores an RLP encoded block body into the database.
func WriteBodyRLP(db ethdb.KeyValueWriter, hash common.Hash, number uint64, rlp rlp.RawValue) {
	if err := db.Put(blockBodyKey(number, hash), rlp); err != nil {
		log.Crit("Failed to store block body", "err", err)
	}
}

// HasBody verifies the existence of a block body corresponding to the hash.
func HasBody(db ethdb.Reader, hash common.Hash, number uint64) bool {
	if isCanon(db, number, hash) {
		return true
	}

	if has, err := db.Has(blockBodyKey(number, hash)); !has || err != nil {
		return false
	}

	return true
}

// ReadBody retrieves the block body corresponding to the hash.
func ReadBody(db ethdb.Reader, hash common.Hash, number uint64) *types.Body {
	data := ReadBodyRLP(db, hash, number)
	if len(data) == 0 {
		return nil
	}

	body := new(types.Body)
	if err := rlp.Decode(bytes.NewReader(data), body); err != nil {
		log.Error("Invalid block body RLP", "hash", hash, "err", err)
		return nil
	}

	return body
}

// WriteBody stores a block body into the database.
func WriteBody(db ethdb.KeyValueWriter, hash common.Hash, number uint64, body *types.Body) {
	data, err := rlp.EncodeToBytes(body)
	if err != nil {
		log.Crit("Failed to RLP encode body", "err", err)
	}

	WriteBodyRLP(db, hash, number, data)
}

// DeleteBody removes all block body data associated with a hash.
func DeleteBody(db ethdb.KeyValueWriter, hash common.Hash, number uint64) {
	if err := db.Delete(blockBodyKey(number, hash)); err != nil {
		log.Crit("Failed to delete block body", "err", err)
	}
}

// ReadTdRLP retrieves a block's total difficulty corresponding to the hash in RLP encoding.
func ReadTdRLP(db ethdb.Reader, hash common.Hash, number uint64) rlp.RawValue {
	var data []byte

	_ = db.ReadAncients(func(reader ethdb.AncientReaderOp) error {
		// Check if the data is in ancients
		if isCanon(reader, number, hash) {
			data, _ = reader.Ancient(ChainFreezerDifficultyTable, number)
			return nil
		}
		// If not, try reading from leveldb
		data, _ = db.Get(headerTDKey(number, hash))

		return nil
	})

	return data
}

// ReadTd retrieves a block's total difficulty corresponding to the hash.
func ReadTd(db ethdb.Reader, hash common.Hash, number uint64) *big.Int {
	data := ReadTdRLP(db, hash, number)
	if len(data) == 0 {
		return nil
	}

	td := new(big.Int)
	if err := rlp.Decode(bytes.NewReader(data), td); err != nil {
		log.Error("Invalid block total difficulty RLP", "hash", hash, "err", err)
		return nil
	}

	return td
}

// WriteTd stores the total difficulty of a block into the database.
func WriteTd(db ethdb.KeyValueWriter, hash common.Hash, number uint64, td *big.Int) {
	data, err := rlp.EncodeToBytes(td)
	if err != nil {
		log.Crit("Failed to RLP encode block total difficulty", "err", err)
	}

	if err := db.Put(headerTDKey(number, hash), data); err != nil {
		log.Crit("Failed to store block total difficulty", "err", err)
	}
}

// DeleteTd removes all block total difficulty data associated with a hash.
func DeleteTd(db ethdb.KeyValueWriter, hash common.Hash, number uint64) {
	if err := db.Delete(headerTDKey(number, hash)); err != nil {
		log.Crit("Failed to delete block total difficulty", "err", err)
	}
}

// HasReceipts verifies the existence of all the transaction receipts belonging
// to a block.
func HasReceipts(db ethdb.Reader, hash common.Hash, number uint64) bool {
	if isCanon(db, number, hash) {
		return true
	}

	if has, err := db.Has(blockReceiptsKey(number, hash)); !has || err != nil {
		return false
	}

	return true
}

// ReadReceiptsRLP retrieves all the transaction receipts belonging to a block in RLP encoding.
func ReadReceiptsRLP(db ethdb.Reader, hash common.Hash, number uint64) rlp.RawValue {
	var data []byte

	_ = db.ReadAncients(func(reader ethdb.AncientReaderOp) error {
		// Check if the data is in ancients
		if isCanon(reader, number, hash) {
			data, _ = reader.Ancient(ChainFreezerReceiptTable, number)
			return nil
		}
		// If not, try reading from leveldb
		data, _ = db.Get(blockReceiptsKey(number, hash))

		return nil
	})

	return data
}

// ReadRawReceipts retrieves all the transaction receipts belonging to a block.
// The receipt metadata fields are not guaranteed to be populated, so they
// should not be used. Use ReadReceipts instead if the metadata is needed.
func ReadRawReceipts(db ethdb.Reader, hash common.Hash, number uint64) types.Receipts {
	// Retrieve the flattened receipt slice
	data := ReadReceiptsRLP(db, hash, number)
	if len(data) == 0 {
		return nil
	}
	// Convert the receipts from their storage form to their internal representation
	storageReceipts := []*types.ReceiptForStorage{}
	if err := rlp.DecodeBytes(data, &storageReceipts); err != nil {
		log.Error("Invalid receipt array RLP", "hash", hash, "err", err)
		return nil
	}

	receipts := make(types.Receipts, len(storageReceipts))
	for i, storageReceipt := range storageReceipts {
		receipts[i] = (*types.Receipt)(storageReceipt)
	}

	return receipts
}

// ReadReceipts retrieves all the transaction receipts belonging to a block, including
// its corresponding metadata fields. If it is unable to populate these metadata
// fields then nil is returned.
//
// The current implementation populates these metadata fields by reading the receipts'
// corresponding block body, so if the block body is not found it will return nil even
// if the receipt itself is stored.
func ReadReceipts(db ethdb.Reader, hash common.Hash, number uint64, time uint64, config *params.ChainConfig) types.Receipts {
	// We're deriving many fields from the block body, retrieve beside the receipt
	receipts := ReadRawReceipts(db, hash, number)
	if receipts == nil {
		return nil
	}

	body := ReadBody(db, hash, number)
	if body == nil {
		log.Error("Missing body but have receipt", "hash", hash, "number", number)
		return nil
	}

	header := ReadHeader(db, hash, number)

	var baseFee *big.Int

	if header == nil {
		baseFee = big.NewInt(0)
	} else {
		baseFee = header.BaseFee
	}
<<<<<<< HEAD

	if err := receipts.DeriveFields(config, hash, number, baseFee, body.Transactions); err != nil {
=======
	// Compute effective blob gas price.
	var blobGasPrice *big.Int
	if header != nil && header.ExcessBlobGas != nil {
		blobGasPrice = eip4844.CalcBlobFee(*header.ExcessBlobGas)
	}
	if err := receipts.DeriveFields(config, hash, number, time, baseFee, blobGasPrice, body.Transactions); err != nil {
>>>>>>> bed84606
		log.Error("Failed to derive block receipts fields", "hash", hash, "number", number, "err", err)
		return nil
	}

	return receipts
}

// WriteReceipts stores all the transaction receipts belonging to a block.
func WriteReceipts(db ethdb.KeyValueWriter, hash common.Hash, number uint64, receipts types.Receipts) {
	// Convert the receipts into their storage form and serialize them
	storageReceipts := make([]*types.ReceiptForStorage, len(receipts))
	for i, receipt := range receipts {
		storageReceipts[i] = (*types.ReceiptForStorage)(receipt)
	}

	bytes, err := rlp.EncodeToBytes(storageReceipts)
	if err != nil {
		log.Crit("Failed to encode block receipts", "err", err)
	}
	// Store the flattened receipt slice
	if err := db.Put(blockReceiptsKey(number, hash), bytes); err != nil {
		log.Crit("Failed to store block receipts", "err", err)
	}
}

// DeleteReceipts removes all receipt data associated with a block hash.
func DeleteReceipts(db ethdb.KeyValueWriter, hash common.Hash, number uint64) {
	if err := db.Delete(blockReceiptsKey(number, hash)); err != nil {
		log.Crit("Failed to delete block receipts", "err", err)
	}
}

// storedReceiptRLP is the storage encoding of a receipt.
// Re-definition in core/types/receipt.go.
// TODO: Re-use the existing definition.
type storedReceiptRLP struct {
	PostStateOrStatus []byte
	CumulativeGasUsed uint64
	Logs              []*types.Log
}

// ReceiptLogs is a barebone version of ReceiptForStorage which only keeps
// the list of logs. When decoding a stored receipt into this object we
// avoid creating the bloom filter.
type receiptLogs struct {
	Logs []*types.Log
}

// DecodeRLP implements rlp.Decoder.
func (r *receiptLogs) DecodeRLP(s *rlp.Stream) error {
	var stored storedReceiptRLP
	if err := s.Decode(&stored); err != nil {
		return err
	}

	r.Logs = stored.Logs

	return nil
}

// DeriveLogFields fills the logs in receiptLogs with information such as block number, txhash, etc.
func deriveLogFields(receipts []*receiptLogs, hash common.Hash, number uint64, txs types.Transactions) error {
	logIndex := uint(0)

	if len(txs) != len(receipts) {
		return errors.New("transaction and receipt count mismatch")
	}

	for i := 0; i < len(receipts); i++ {
		txHash := txs[i].Hash()
		// The derived log fields can simply be set from the block and transaction
		for j := 0; j < len(receipts[i].Logs); j++ {
			receipts[i].Logs[j].BlockNumber = number
			receipts[i].Logs[j].BlockHash = hash
			receipts[i].Logs[j].TxHash = txHash
			receipts[i].Logs[j].TxIndex = uint(i)
			receipts[i].Logs[j].Index = logIndex
			logIndex++
		}
	}

	return nil
}

// ReadLogs retrieves the logs for all transactions in a block. In case
// receipts is not found, a nil is returned.
// Note: ReadLogs does not derive unstored log fields.
func ReadLogs(db ethdb.Reader, hash common.Hash, number uint64, config *params.ChainConfig) [][]*types.Log {
	// Retrieve the flattened receipt slice
	data := ReadReceiptsRLP(db, hash, number)
	if len(data) == 0 {
		return nil
	}

	receipts := []*receiptLogs{}
	if err := rlp.DecodeBytes(data, &receipts); err != nil {
		// Receipts might be in the legacy format, try decoding that.
		// TODO: to be removed after users migrated
		if logs := readLegacyLogs(db, hash, number, config); logs != nil {
			return logs
		}

		log.Error("Invalid receipt array RLP", "hash", hash, "err", err)

		return nil
	}

	logs := make([][]*types.Log, len(receipts))
	for i, receipt := range receipts {
		logs[i] = receipt.Logs
	}

	return logs
}

// readLegacyLogs is a temporary workaround for when trying to read logs
// from a block which has its receipt stored in the legacy format. It'll
// be removed after users have migrated their freezer databases.
func readLegacyLogs(db ethdb.Reader, hash common.Hash, number uint64, config *params.ChainConfig) [][]*types.Log {
	receipts := ReadReceipts(db, hash, number, config)
	if receipts == nil {
		return nil
	}

	logs := make([][]*types.Log, len(receipts))
	for i, receipt := range receipts {
		logs[i] = receipt.Logs
	}

	return logs
}

// ReadBlock retrieves an entire block corresponding to the hash, assembling it
// back from the stored header and body. If either the header or body could not
// be retrieved nil is returned.
//
// Note, due to concurrent download of header and block body the header and thus
// canonical hash can be stored in the database but the body data not (yet).
func ReadBlock(db ethdb.Reader, hash common.Hash, number uint64) *types.Block {
	header := ReadHeader(db, hash, number)
	if header == nil {
		return nil
	}

	body := ReadBody(db, hash, number)
	if body == nil {
		return nil
	}

	return types.NewBlockWithHeader(header).WithBody(body.Transactions, body.Uncles).WithWithdrawals(body.Withdrawals)
}

// WriteBlock serializes a block into the database, header and body separately.
func WriteBlock(db ethdb.KeyValueWriter, block *types.Block) {
	WriteBody(db, block.Hash(), block.NumberU64(), block.Body())
	WriteHeader(db, block.Header())
}

// WriteAncientBlocks writes entire block data into ancient store and returns the total written size.
func WriteAncientBlocks(db ethdb.AncientWriter, blocks []*types.Block, receipts []types.Receipts, borReceipts []types.Receipts, td *big.Int) (int64, error) {
	var (
		tdSum         = new(big.Int).Set(td)
		stReceipts    []*types.ReceiptForStorage
		borStReceipts []*types.ReceiptForStorage
	)

	return db.ModifyAncients(func(op ethdb.AncientWriteOp) error {
		for i, block := range blocks {
			// Convert receipts to storage format and sum up total difficulty.
			stReceipts = stReceipts[:0]
			for _, receipt := range receipts[i] {
				stReceipts = append(stReceipts, (*types.ReceiptForStorage)(receipt))
			}

			// Convert bor receipts to storage format and sum up total difficulty.
			borStReceipts = borStReceipts[:0]
			for _, borReceipt := range borReceipts[i] {
				borStReceipts = append(borStReceipts, (*types.ReceiptForStorage)(borReceipt))
			}

			header := block.Header()
			if i > 0 {
				tdSum.Add(tdSum, header.Difficulty)
			}

			if err := writeAncientBlock(op, block, header, stReceipts, borStReceipts, tdSum); err != nil {
				return err
			}
		}

		return nil
	})
}

func writeAncientBlock(op ethdb.AncientWriteOp, block *types.Block, header *types.Header, receipts []*types.ReceiptForStorage, borReceipts []*types.ReceiptForStorage, td *big.Int) error {
	num := block.NumberU64()
	if err := op.AppendRaw(ChainFreezerHashTable, num, block.Hash().Bytes()); err != nil {
		return fmt.Errorf("can't add block %d hash: %v", num, err)
	}

	if err := op.Append(ChainFreezerHeaderTable, num, header); err != nil {
		return fmt.Errorf("can't append block header %d: %v", num, err)
	}

	if err := op.Append(ChainFreezerBodiesTable, num, block.Body()); err != nil {
		return fmt.Errorf("can't append block body %d: %v", num, err)
	}

	if err := op.Append(ChainFreezerReceiptTable, num, receipts); err != nil {
		return fmt.Errorf("can't append block %d receipts: %v", num, err)
	}

	if err := op.Append(ChainFreezerDifficultyTable, num, td); err != nil {
		return fmt.Errorf("can't append block %d total difficulty: %v", num, err)
	}

	if err := op.Append(freezerBorReceiptTable, num, borReceipts); err != nil {
		return fmt.Errorf("can't append block %d borReceipts: %v", num, err)
	}

	return nil
}

// DeleteBlock removes all block data associated with a hash.
func DeleteBlock(db ethdb.KeyValueWriter, hash common.Hash, number uint64) {
	DeleteReceipts(db, hash, number)
	DeleteHeader(db, hash, number)
	DeleteBody(db, hash, number)
	DeleteTd(db, hash, number)

	// delete bor receipt
	DeleteBorReceipt(db, hash, number)
}

// DeleteBlockWithoutNumber removes all block data associated with a hash, except
// the hash to number mapping.
func DeleteBlockWithoutNumber(db ethdb.KeyValueWriter, hash common.Hash, number uint64) {
	DeleteReceipts(db, hash, number)
	deleteHeaderWithoutNumber(db, hash, number)
	DeleteBody(db, hash, number)
	DeleteTd(db, hash, number)

	// delete bor receipt
	DeleteBorReceipt(db, hash, number)
}

const badBlockToKeep = 10

type badBlock struct {
	Header *types.Header
	Body   *types.Body
}

// ReadBadBlock retrieves the bad block with the corresponding block hash.
func ReadBadBlock(db ethdb.Reader, hash common.Hash) *types.Block {
	blob, err := db.Get(badBlockKey)
	if err != nil {
		return nil
	}
<<<<<<< HEAD

	var badBlocks badBlockList
=======
	var badBlocks []*badBlock
>>>>>>> bed84606
	if err := rlp.DecodeBytes(blob, &badBlocks); err != nil {
		return nil
	}

	for _, bad := range badBlocks {
		if bad.Header.Hash() == hash {
			return types.NewBlockWithHeader(bad.Header).WithBody(bad.Body.Transactions, bad.Body.Uncles).WithWithdrawals(bad.Body.Withdrawals)
		}
	}

	return nil
}

// ReadAllBadBlocks retrieves all the bad blocks in the database.
// All returned blocks are sorted in reverse order by number.
func ReadAllBadBlocks(db ethdb.Reader) []*types.Block {
	blob, err := db.Get(badBlockKey)
	if err != nil {
		return nil
	}
<<<<<<< HEAD

	var badBlocks badBlockList
=======
	var badBlocks []*badBlock
>>>>>>> bed84606
	if err := rlp.DecodeBytes(blob, &badBlocks); err != nil {
		return nil
	}

	var blocks []*types.Block
	for _, bad := range badBlocks {
		blocks = append(blocks, types.NewBlockWithHeader(bad.Header).WithBody(bad.Body.Transactions, bad.Body.Uncles).WithWithdrawals(bad.Body.Withdrawals))
	}

	return blocks
}

// WriteBadBlock serializes the bad block into the database. If the cumulated
// bad blocks exceeds the limitation, the oldest will be dropped.
func WriteBadBlock(db ethdb.KeyValueStore, block *types.Block) {
	blob, err := db.Get(badBlockKey)
	if err != nil {
		log.Warn("Failed to load old bad blocks", "error", err)
	}
<<<<<<< HEAD

	var badBlocks badBlockList
=======
	var badBlocks []*badBlock
>>>>>>> bed84606
	if len(blob) > 0 {
		if err := rlp.DecodeBytes(blob, &badBlocks); err != nil {
			log.Crit("Failed to decode old bad blocks", "error", err)
		}
	}

	for _, b := range badBlocks {
		if b.Header.Number.Uint64() == block.NumberU64() && b.Header.Hash() == block.Hash() {
			log.Info("Skip duplicated bad block", "number", block.NumberU64(), "hash", block.Hash())
			return
		}
	}

	badBlocks = append(badBlocks, &badBlock{
		Header: block.Header(),
		Body:   block.Body(),
	})
<<<<<<< HEAD
	sort.Sort(sort.Reverse(badBlocks))

=======
	slices.SortFunc(badBlocks, func(a, b *badBlock) int {
		// Note: sorting in descending number order.
		return -a.Header.Number.Cmp(b.Header.Number)
	})
>>>>>>> bed84606
	if len(badBlocks) > badBlockToKeep {
		badBlocks = badBlocks[:badBlockToKeep]
	}

	data, err := rlp.EncodeToBytes(badBlocks)
	if err != nil {
		log.Crit("Failed to encode bad blocks", "err", err)
	}

	if err := db.Put(badBlockKey, data); err != nil {
		log.Crit("Failed to write bad blocks", "err", err)
	}
}

// DeleteBadBlocks deletes all the bad blocks from the database
func DeleteBadBlocks(db ethdb.KeyValueWriter) {
	if err := db.Delete(badBlockKey); err != nil {
		log.Crit("Failed to delete bad blocks", "err", err)
	}
}

// FindCommonAncestor returns the last common ancestor of two block headers
func FindCommonAncestor(db ethdb.Reader, a, b *types.Header) *types.Header {
	for bn := b.Number.Uint64(); a.Number.Uint64() > bn; {
		a = ReadHeader(db, a.ParentHash, a.Number.Uint64()-1)
		if a == nil {
			return nil
		}
	}

	for an := a.Number.Uint64(); an < b.Number.Uint64(); {
		b = ReadHeader(db, b.ParentHash, b.Number.Uint64()-1)
		if b == nil {
			return nil
		}
	}

	for a.Hash() != b.Hash() {
		a = ReadHeader(db, a.ParentHash, a.Number.Uint64()-1)
		if a == nil {
			return nil
		}

		b = ReadHeader(db, b.ParentHash, b.Number.Uint64()-1)
		if b == nil {
			return nil
		}
	}

	return a
}

// ReadHeadHeader returns the current canonical head header.
func ReadHeadHeader(db ethdb.Reader) *types.Header {
	headHeaderHash := ReadHeadHeaderHash(db)
	if headHeaderHash == (common.Hash{}) {
		return nil
	}

	headHeaderNumber := ReadHeaderNumber(db, headHeaderHash)
	if headHeaderNumber == nil {
		return nil
	}

	return ReadHeader(db, headHeaderHash, *headHeaderNumber)
}

// ReadHeadBlock returns the current canonical head block.
func ReadHeadBlock(db ethdb.Reader) *types.Block {
	headBlockHash := ReadHeadBlockHash(db)
	if headBlockHash == (common.Hash{}) {
		return nil
	}

	headBlockNumber := ReadHeaderNumber(db, headBlockHash)
	if headBlockNumber == nil {
		return nil
	}

	return ReadBlock(db, headBlockHash, *headBlockNumber)
}<|MERGE_RESOLUTION|>--- conflicted
+++ resolved
@@ -717,17 +717,12 @@
 	} else {
 		baseFee = header.BaseFee
 	}
-<<<<<<< HEAD
-
-	if err := receipts.DeriveFields(config, hash, number, baseFee, body.Transactions); err != nil {
-=======
 	// Compute effective blob gas price.
 	var blobGasPrice *big.Int
 	if header != nil && header.ExcessBlobGas != nil {
 		blobGasPrice = eip4844.CalcBlobFee(*header.ExcessBlobGas)
 	}
 	if err := receipts.DeriveFields(config, hash, number, time, baseFee, blobGasPrice, body.Transactions); err != nil {
->>>>>>> bed84606
 		log.Error("Failed to derive block receipts fields", "hash", hash, "number", number, "err", err)
 		return nil
 	}
@@ -987,12 +982,7 @@
 	if err != nil {
 		return nil
 	}
-<<<<<<< HEAD
-
-	var badBlocks badBlockList
-=======
 	var badBlocks []*badBlock
->>>>>>> bed84606
 	if err := rlp.DecodeBytes(blob, &badBlocks); err != nil {
 		return nil
 	}
@@ -1013,12 +1003,7 @@
 	if err != nil {
 		return nil
 	}
-<<<<<<< HEAD
-
-	var badBlocks badBlockList
-=======
 	var badBlocks []*badBlock
->>>>>>> bed84606
 	if err := rlp.DecodeBytes(blob, &badBlocks); err != nil {
 		return nil
 	}
@@ -1038,12 +1023,7 @@
 	if err != nil {
 		log.Warn("Failed to load old bad blocks", "error", err)
 	}
-<<<<<<< HEAD
-
-	var badBlocks badBlockList
-=======
 	var badBlocks []*badBlock
->>>>>>> bed84606
 	if len(blob) > 0 {
 		if err := rlp.DecodeBytes(blob, &badBlocks); err != nil {
 			log.Crit("Failed to decode old bad blocks", "error", err)
@@ -1061,15 +1041,10 @@
 		Header: block.Header(),
 		Body:   block.Body(),
 	})
-<<<<<<< HEAD
-	sort.Sort(sort.Reverse(badBlocks))
-
-=======
 	slices.SortFunc(badBlocks, func(a, b *badBlock) int {
 		// Note: sorting in descending number order.
 		return -a.Header.Number.Cmp(b.Header.Number)
 	})
->>>>>>> bed84606
 	if len(badBlocks) > badBlockToKeep {
 		badBlocks = badBlocks[:badBlockToKeep]
 	}
