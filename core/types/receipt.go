// Copyright 2014 The go-ethereum Authors
// This file is part of the go-ethereum library.
//
// The go-ethereum library is free software: you can redistribute it and/or modify
// it under the terms of the GNU Lesser General Public License as published by
// the Free Software Foundation, either version 3 of the License, or
// (at your option) any later version.
//
// The go-ethereum library is distributed in the hope that it will be useful,
// but WITHOUT ANY WARRANTY; without even the implied warranty of
// MERCHANTABILITY or FITNESS FOR A PARTICULAR PURPOSE. See the
// GNU Lesser General Public License for more details.
//
// You should have received a copy of the GNU Lesser General Public License
// along with the go-ethereum library. If not, see <http://www.gnu.org/licenses/>.

package types

import (
	"bytes"
	"errors"
	"fmt"
	"io"
	"math/big"
	"unsafe"

	"github.com/ethereum/go-ethereum/common"
	"github.com/ethereum/go-ethereum/common/hexutil"
	"github.com/ethereum/go-ethereum/crypto"
	"github.com/ethereum/go-ethereum/params"
	"github.com/ethereum/go-ethereum/rlp"
)

//go:generate go run github.com/fjl/gencodec -type Receipt -field-override receiptMarshaling -out gen_receipt_json.go

var (
	receiptStatusFailedRLP     = []byte{}
	receiptStatusSuccessfulRLP = []byte{0x01}
)

var errShortTypedReceipt = errors.New("typed receipt too short")

const (
	// ReceiptStatusFailed is the status code of a transaction if execution failed.
	ReceiptStatusFailed = uint64(0)

	// ReceiptStatusSuccessful is the status code of a transaction if execution succeeded.
	ReceiptStatusSuccessful = uint64(1)
)

// Receipt represents the results of a transaction.
type Receipt struct {
	// Consensus fields: These fields are defined by the Yellow Paper
	Type              uint8  `json:"type,omitempty"`
	PostState         []byte `json:"root"`
	Status            uint64 `json:"status"`
	CumulativeGasUsed uint64 `json:"cumulativeGasUsed" gencodec:"required"`
	Bloom             Bloom  `json:"logsBloom"         gencodec:"required"`
	Logs              []*Log `json:"logs"              gencodec:"required"`

	// Implementation fields: These fields are added by geth when processing a transaction.
	TxHash            common.Hash    `json:"transactionHash" gencodec:"required"`
	ContractAddress   common.Address `json:"contractAddress"`
	GasUsed           uint64         `json:"gasUsed" gencodec:"required"`
	EffectiveGasPrice *big.Int       `json:"effectiveGasPrice"` // required, but tag omitted for backwards compatibility
	BlobGasUsed       uint64         `json:"blobGasUsed,omitempty"`
	BlobGasPrice      *big.Int       `json:"blobGasPrice,omitempty"`

	// Inclusion information: These fields provide information about the inclusion of the
	// transaction corresponding to this receipt.
	BlockHash        common.Hash `json:"blockHash,omitempty"`
	BlockNumber      *big.Int    `json:"blockNumber,omitempty"`
	TransactionIndex uint        `json:"transactionIndex"`
}

type receiptMarshaling struct {
	Type              hexutil.Uint64
	PostState         hexutil.Bytes
	Status            hexutil.Uint64
	CumulativeGasUsed hexutil.Uint64
	GasUsed           hexutil.Uint64
	EffectiveGasPrice *hexutil.Big
	BlobGasUsed       hexutil.Uint64
	BlobGasPrice      *hexutil.Big
	BlockNumber       *hexutil.Big
	TransactionIndex  hexutil.Uint
}

// receiptRLP is the consensus encoding of a receipt.
type receiptRLP struct {
	PostStateOrStatus []byte
	CumulativeGasUsed uint64
	Bloom             Bloom
	Logs              []*Log
}

// storedReceiptRLP is the storage encoding of a receipt.
type storedReceiptRLP struct {
	PostStateOrStatus []byte
	CumulativeGasUsed uint64
	Logs              []*Log
}

// NewReceipt creates a barebone transaction receipt, copying the init fields.
// Deprecated: create receipts using a struct literal instead.
func NewReceipt(root []byte, failed bool, cumulativeGasUsed uint64) *Receipt {
	r := &Receipt{
		Type:              LegacyTxType,
		PostState:         common.CopyBytes(root),
		CumulativeGasUsed: cumulativeGasUsed,
	}
	if failed {
		r.Status = ReceiptStatusFailed
	} else {
		r.Status = ReceiptStatusSuccessful
	}

	return r
}

// EncodeRLP implements rlp.Encoder, and flattens the consensus fields of a receipt
// into an RLP stream. If no post state is present, byzantium fork is assumed.
func (r *Receipt) EncodeRLP(w io.Writer) error {
	data := &receiptRLP{r.statusEncoding(), r.CumulativeGasUsed, r.Bloom, r.Logs}
	if r.Type == LegacyTxType {
		return rlp.Encode(w, data)
	}

	buf := encodeBufferPool.Get().(*bytes.Buffer)
	defer encodeBufferPool.Put(buf)
	buf.Reset()

	if err := r.encodeTyped(data, buf); err != nil {
		return err
	}

	return rlp.Encode(w, buf.Bytes())
}

// encodeTyped writes the canonical encoding of a typed receipt to w.
func (r *Receipt) encodeTyped(data *receiptRLP, w *bytes.Buffer) error {
	w.WriteByte(r.Type)
	return rlp.Encode(w, data)
}

// MarshalBinary returns the consensus encoding of the receipt.
func (r *Receipt) MarshalBinary() ([]byte, error) {
	if r.Type == LegacyTxType {
		return rlp.EncodeToBytes(r)
	}

	data := &receiptRLP{r.statusEncoding(), r.CumulativeGasUsed, r.Bloom, r.Logs}

	var buf bytes.Buffer
	err := r.encodeTyped(data, &buf)

	return buf.Bytes(), err
}

// DecodeRLP implements rlp.Decoder, and loads the consensus fields of a receipt
// from an RLP stream.
func (r *Receipt) DecodeRLP(s *rlp.Stream) error {
	kind, _, err := s.Kind()

	switch {
	case err != nil:
		return err
	case kind == rlp.List:
		// It's a legacy receipt.
		var dec receiptRLP
		if err := s.Decode(&dec); err != nil {
			return err
		}

		r.Type = LegacyTxType

		return r.setFromRLP(dec)
	default:
		// It's an EIP-2718 typed tx receipt.
		b, err := s.Bytes()
		if err != nil {
			return err
		}

		return r.decodeTyped(b)
	}
}

// UnmarshalBinary decodes the consensus encoding of receipts.
// It supports legacy RLP receipts and EIP-2718 typed receipts.
func (r *Receipt) UnmarshalBinary(b []byte) error {
	if len(b) > 0 && b[0] > 0x7f {
		// It's a legacy receipt decode the RLP
		var data receiptRLP

		err := rlp.DecodeBytes(b, &data)
		if err != nil {
			return err
		}

		r.Type = LegacyTxType

		return r.setFromRLP(data)
	}
	// It's an EIP2718 typed transaction envelope.
	return r.decodeTyped(b)
}

// decodeTyped decodes a typed receipt from the canonical format.
func (r *Receipt) decodeTyped(b []byte) error {
	if len(b) <= 1 {
		return errShortTypedReceipt
	}

	switch b[0] {
	case DynamicFeeTxType, AccessListTxType, BlobTxType:
		var data receiptRLP

		err := rlp.DecodeBytes(b[1:], &data)
		if err != nil {
			return err
		}

		r.Type = b[0]

		return r.setFromRLP(data)
	default:
		return ErrTxTypeNotSupported
	}
}

func (r *Receipt) setFromRLP(data receiptRLP) error {
	r.CumulativeGasUsed, r.Bloom, r.Logs = data.CumulativeGasUsed, data.Bloom, data.Logs
	return r.setStatus(data.PostStateOrStatus)
}

func (r *Receipt) setStatus(postStateOrStatus []byte) error {
	switch {
	case bytes.Equal(postStateOrStatus, receiptStatusSuccessfulRLP):
		r.Status = ReceiptStatusSuccessful
	case bytes.Equal(postStateOrStatus, receiptStatusFailedRLP):
		r.Status = ReceiptStatusFailed
	case len(postStateOrStatus) == len(common.Hash{}):
		r.PostState = postStateOrStatus
	default:
		return fmt.Errorf("invalid receipt status %x", postStateOrStatus)
	}

	return nil
}

func (r *Receipt) statusEncoding() []byte {
	if len(r.PostState) == 0 {
		if r.Status == ReceiptStatusFailed {
			return receiptStatusFailedRLP
		}

		return receiptStatusSuccessfulRLP
	}

	return r.PostState
}

// Size returns the approximate memory used by all internal contents. It is used
// to approximate and limit the memory consumption of various caches.
func (r *Receipt) Size() common.StorageSize {
	size := common.StorageSize(unsafe.Sizeof(*r)) + common.StorageSize(len(r.PostState))
	size += common.StorageSize(len(r.Logs)) * common.StorageSize(unsafe.Sizeof(Log{}))

	for _, log := range r.Logs {
		size += common.StorageSize(len(log.Topics)*common.HashLength + len(log.Data))
	}

	return size
}

// ReceiptForStorage is a wrapper around a Receipt with RLP serialization
// that omits the Bloom field and deserialization that re-computes it.
type ReceiptForStorage Receipt

// EncodeRLP implements rlp.Encoder, and flattens all content fields of a receipt
// into an RLP stream.
func (r *ReceiptForStorage) EncodeRLP(_w io.Writer) error {
	w := rlp.NewEncoderBuffer(_w)
	outerList := w.List()
	w.WriteBytes((*Receipt)(r).statusEncoding())
	w.WriteUint64(r.CumulativeGasUsed)
	logList := w.List()

	for _, log := range r.Logs {
		if err := rlp.Encode(w, log); err != nil {
			return err
		}
	}

	w.ListEnd(logList)
	w.ListEnd(outerList)

	return w.Flush()
}

// DecodeRLP implements rlp.Decoder, and loads both consensus and implementation
// fields of a receipt from an RLP stream.
func (r *ReceiptForStorage) DecodeRLP(s *rlp.Stream) error {
	var stored storedReceiptRLP
	if err := s.Decode(&stored); err != nil {
		return err
	}

	if err := (*Receipt)(r).setStatus(stored.PostStateOrStatus); err != nil {
		return err
	}

	r.CumulativeGasUsed = stored.CumulativeGasUsed
	r.Logs = stored.Logs
	r.Bloom = CreateBloom(Receipts{(*Receipt)(r)})

	return nil
}

// Receipts implements DerivableList for receipts.
type Receipts []*Receipt

// Len returns the number of receipts in this list.
func (rs Receipts) Len() int { return len(rs) }

// EncodeIndex encodes the i'th receipt to w.
func (rs Receipts) EncodeIndex(i int, w *bytes.Buffer) {
	r := rs[i]
	data := &receiptRLP{r.statusEncoding(), r.CumulativeGasUsed, r.Bloom, r.Logs}
<<<<<<< HEAD

	switch r.Type {
	case LegacyTxType:
		rlp.Encode(w, data)
	case AccessListTxType:
		w.WriteByte(AccessListTxType)
=======
	if r.Type == LegacyTxType {
>>>>>>> bed84606
		rlp.Encode(w, data)
		return
	}
	w.WriteByte(r.Type)
	switch r.Type {
	case AccessListTxType, DynamicFeeTxType, BlobTxType:
		rlp.Encode(w, data)
	default:
		// For unsupported types, write nothing. Since this is for
		// DeriveSha, the error will be caught matching the derived hash
		// to the block.
	}
}

// DeriveFields fills the receipts with their computed fields based on consensus
// data and contextual infos like containing block and transactions.
func (rs Receipts) DeriveFields(config *params.ChainConfig, hash common.Hash, number uint64, time uint64, baseFee *big.Int, blobGasPrice *big.Int, txs []*Transaction) error {
	signer := MakeSigner(config, new(big.Int).SetUint64(number), time)

	logIndex := uint(0)

	if len(txs) != len(rs) {
		return errors.New("transaction and receipt count mismatch")
	}

	for i := 0; i < len(rs); i++ {
		// The transaction type and hash can be retrieved from the transaction itself
		rs[i].Type = txs[i].Type()
		rs[i].TxHash = txs[i].Hash()
		rs[i].EffectiveGasPrice = txs[i].inner.effectiveGasPrice(new(big.Int), baseFee)

		// EIP-4844 blob transaction fields
		if txs[i].Type() == BlobTxType {
			rs[i].BlobGasUsed = txs[i].BlobGas()
			rs[i].BlobGasPrice = blobGasPrice
		}

		// block location fields
		rs[i].BlockHash = hash
		rs[i].BlockNumber = new(big.Int).SetUint64(number)
		rs[i].TransactionIndex = uint(i)

		// The contract address can be derived from the transaction itself
		if txs[i].To() == nil {
			// Deriving the signer is expensive, only do if it's actually needed
			from, _ := Sender(signer, txs[i])
			rs[i].ContractAddress = crypto.CreateAddress(from, txs[i].Nonce())
		} else {
			rs[i].ContractAddress = common.Address{}
		}

		// The used gas can be calculated based on previous r
		if i == 0 {
			rs[i].GasUsed = rs[i].CumulativeGasUsed
		} else {
			rs[i].GasUsed = rs[i].CumulativeGasUsed - rs[i-1].CumulativeGasUsed
		}

		// The derived log fields can simply be set from the block and transaction
		for j := 0; j < len(rs[i].Logs); j++ {
			rs[i].Logs[j].BlockNumber = number
			rs[i].Logs[j].BlockHash = hash
			rs[i].Logs[j].TxHash = rs[i].TxHash
			rs[i].Logs[j].TxIndex = uint(i)
			rs[i].Logs[j].Index = logIndex
			logIndex++
		}
	}

	return nil
}<|MERGE_RESOLUTION|>--- conflicted
+++ resolved
@@ -328,16 +328,7 @@
 func (rs Receipts) EncodeIndex(i int, w *bytes.Buffer) {
 	r := rs[i]
 	data := &receiptRLP{r.statusEncoding(), r.CumulativeGasUsed, r.Bloom, r.Logs}
-<<<<<<< HEAD
-
-	switch r.Type {
-	case LegacyTxType:
-		rlp.Encode(w, data)
-	case AccessListTxType:
-		w.WriteByte(AccessListTxType)
-=======
 	if r.Type == LegacyTxType {
->>>>>>> bed84606
 		rlp.Encode(w, data)
 		return
 	}
