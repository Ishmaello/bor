// Copyright 2021 The go-ethereum Authors
// This file is part of the go-ethereum library.
//
// The go-ethereum library is free software: you can redistribute it and/or modify
// it under the terms of the GNU Lesser General Public License as published by
// the Free Software Foundation, either version 3 of the License, or
// (at your option) any later version.
//
// The go-ethereum library is distributed in the hope that it will be useful,
// but WITHOUT ANY WARRANTY; without even the implied warranty of
// MERCHANTABILITY or FITNESS FOR A PARTICULAR PURPOSE. See the
// GNU Lesser General Public License for more details.
//
// You should have received a copy of the GNU Lesser General Public License
// along with the go-ethereum library. If not, see <http://www.gnu.org/licenses/>.

package beacon

import (
	"context"
	"errors"
	"fmt"
	"math/big"

	"github.com/ethereum/go-ethereum/common"
	"github.com/ethereum/go-ethereum/consensus"
	"github.com/ethereum/go-ethereum/consensus/misc/eip1559"
	"github.com/ethereum/go-ethereum/consensus/misc/eip4844"
	"github.com/ethereum/go-ethereum/core/state"
	"github.com/ethereum/go-ethereum/core/types"
	"github.com/ethereum/go-ethereum/params"
	"github.com/ethereum/go-ethereum/rpc"
	"github.com/ethereum/go-ethereum/trie"
)

// Proof-of-stake protocol constants.
var (
	beaconDifficulty = common.Big0          // The default block difficulty in the beacon consensus
	beaconNonce      = types.EncodeNonce(0) // The default block nonce in the beacon consensus
)

// Various error messages to mark blocks invalid. These should be private to
// prevent engine specific errors from being referenced in the remainder of the
// codebase, inherently breaking if the engine is swapped out. Please put common
// error types into the consensus package.
var (
	errTooManyUncles    = errors.New("too many uncles")
	errInvalidNonce     = errors.New("invalid nonce")
	errInvalidUncleHash = errors.New("invalid uncle hash")
	errInvalidTimestamp = errors.New("invalid timestamp")
)

// Beacon is a consensus engine that combines the eth1 consensus and proof-of-stake
// algorithm. There is a special flag inside to decide whether to use legacy consensus
// rules or new rules. The transition rule is described in the eth1/2 merge spec.
// https://github.com/ethereum/EIPs/blob/master/EIPS/eip-3675.md
//
// The beacon here is a half-functional consensus engine with partial functions which
// is only used for necessary consensus checks. The legacy consensus engine can be any
// engine implements the consensus interface (except the beacon itself).
type Beacon struct {
	ethone consensus.Engine // Original consensus engine used in eth1, e.g. ethash or clique
}

// New creates a consensus engine with the given embedded eth1 engine.
func New(ethone consensus.Engine) *Beacon {
	if _, ok := ethone.(*Beacon); ok {
		panic("nested consensus engine")
	}

	return &Beacon{ethone: ethone}
}

// Author implements consensus.Engine, returning the verified author of the block.
func (beacon *Beacon) Author(header *types.Header) (common.Address, error) {
	if !beacon.IsPoSHeader(header) {
		return beacon.ethone.Author(header)
	}

	return header.Coinbase, nil
}

// VerifyHeader checks whether a header conforms to the consensus rules of the
// stock Ethereum consensus engine.
func (beacon *Beacon) VerifyHeader(chain consensus.ChainHeaderReader, header *types.Header) error {
	reached, err := IsTTDReached(chain, header.ParentHash, header.Number.Uint64()-1)
	if err != nil {
		return err
	}

	if !reached {
		return beacon.ethone.VerifyHeader(chain, header)
	}
	// Short circuit if the parent is not known
	parent := chain.GetHeader(header.ParentHash, header.Number.Uint64()-1)
	if parent == nil {
		return consensus.ErrUnknownAncestor
	}
	// Sanity checks passed, do a proper verification
	return beacon.verifyHeader(chain, header, parent)
}

// errOut constructs an error channel with prefilled errors inside.
func errOut(n int, err error) chan error {
	errs := make(chan error, n)
	for i := 0; i < n; i++ {
		errs <- err
	}

	return errs
}

// splitHeaders splits the provided header batch into two parts according to
// the configured ttd. It requires the parent of header batch along with its
// td are stored correctly in chain. If ttd is not configured yet, all headers
// will be treated legacy PoW headers.
// Note, this function will not verify the header validity but just split them.
func (beacon *Beacon) splitHeaders(chain consensus.ChainHeaderReader, headers []*types.Header) ([]*types.Header, []*types.Header, error) {
	// TTD is not defined yet, all headers should be in legacy format.
	ttd := chain.Config().TerminalTotalDifficulty
	if ttd == nil {
		return headers, nil, nil
	}

	ptd := chain.GetTd(headers[0].ParentHash, headers[0].Number.Uint64()-1)

	if ptd == nil {
		return nil, nil, consensus.ErrUnknownAncestor
	}
	// The entire header batch already crosses the transition.
	if ptd.Cmp(ttd) >= 0 {
		return nil, headers, nil
	}

	var (
		preHeaders  = headers
		postHeaders []*types.Header
		td          = new(big.Int).Set(ptd)
		tdPassed    bool
	)

	for i, header := range headers {
		if tdPassed {
			preHeaders = headers[:i]
			postHeaders = headers[i:]

			break
		}

		td = td.Add(td, header.Difficulty)

		if td.Cmp(ttd) >= 0 {
			// This is the last PoW header, it still belongs to
			// the preHeaders, so we cannot split+break yet.
			tdPassed = true
		}
	}

	return preHeaders, postHeaders, nil
}

// VerifyHeaders is similar to VerifyHeader, but verifies a batch of headers
// concurrently. The method returns a quit channel to abort the operations and
// a results channel to retrieve the async verifications.
// VerifyHeaders expect the headers to be ordered and continuous.
func (beacon *Beacon) VerifyHeaders(chain consensus.ChainHeaderReader, headers []*types.Header) (chan<- struct{}, <-chan error) {
	preHeaders, postHeaders, err := beacon.splitHeaders(chain, headers)
	if err != nil {
		return make(chan struct{}), errOut(len(headers), err)
	}

	if len(postHeaders) == 0 {
		return beacon.ethone.VerifyHeaders(chain, headers)
	}

	if len(preHeaders) == 0 {
		return beacon.verifyHeaders(chain, headers, nil)
	}
	// The transition point exists in the middle, separate the headers
	// into two batches and apply different verification rules for them.
	var (
		abort   = make(chan struct{})
		results = make(chan error, len(headers))
	)

	go func() {
		var (
			old, new, out      = 0, len(preHeaders), 0
			errors             = make([]error, len(headers))
			done               = make([]bool, len(headers))
			oldDone, oldResult = beacon.ethone.VerifyHeaders(chain, preHeaders)
			newDone, newResult = beacon.verifyHeaders(chain, postHeaders, preHeaders[len(preHeaders)-1])
		)
		// Collect the results
		for {
			for ; done[out]; out++ {
				results <- errors[out]

				if out == len(headers)-1 {
					return
				}
			}
			select {
			case err := <-oldResult:
				if !done[old] { // skip TTD-verified failures
					errors[old], done[old] = err, true
				}

				old++
			case err := <-newResult:
				errors[new], done[new] = err, true
				new++
			case <-abort:
				close(oldDone)
				close(newDone)

				return
			}
		}
	}()

	return abort, results
}

// VerifyUncles verifies that the given block's uncles conform to the consensus
// rules of the Ethereum consensus engine.
func (beacon *Beacon) VerifyUncles(chain consensus.ChainReader, block *types.Block) error {
	if !beacon.IsPoSHeader(block.Header()) {
		return beacon.ethone.VerifyUncles(chain, block)
	}
	// Verify that there is no uncle block. It's explicitly disabled in the beacon
	if len(block.Uncles()) > 0 {
		return errTooManyUncles
	}

	return nil
}

// verifyHeader checks whether a header conforms to the consensus rules of the
// stock Ethereum consensus engine. The difference between the beacon and classic is
// (a) The following fields are expected to be constants:
//   - difficulty is expected to be 0
//   - nonce is expected to be 0
//   - unclehash is expected to be Hash(emptyHeader)
//     to be the desired constants
//
// (b) we don't verify if a block is in the future anymore
// (c) the extradata is limited to 32 bytes
func (beacon *Beacon) verifyHeader(chain consensus.ChainHeaderReader, header, parent *types.Header) error {
	// Ensure that the header's extra-data section is of a reasonable size
	if len(header.Extra) > 32 {
		return fmt.Errorf("extra-data longer than 32 bytes (%d)", len(header.Extra))
	}
	// Verify the seal parts. Ensure the nonce and uncle hash are the expected value.
	if header.Nonce != beaconNonce {
		return errInvalidNonce
	}

	if header.UncleHash != types.EmptyUncleHash {
		return errInvalidUncleHash
	}
	// Verify the timestamp
	if header.Time <= parent.Time {
		return errInvalidTimestamp
	}
	// Verify the block's difficulty to ensure it's the default constant
	if beaconDifficulty.Cmp(header.Difficulty) != 0 {
		return fmt.Errorf("invalid difficulty: have %v, want %v", header.Difficulty, beaconDifficulty)
	}
	// Verify that the gas limit is <= 2^63-1
	if header.GasLimit > params.MaxGasLimit {
		return fmt.Errorf("invalid gasLimit: have %v, max %v", header.GasLimit, params.MaxGasLimit)
	}
	// Verify that the gasUsed is <= gasLimit
	if header.GasUsed > header.GasLimit {
		return fmt.Errorf("invalid gasUsed: have %d, gasLimit %d", header.GasUsed, header.GasLimit)
	}
	// Verify that the block number is parent's +1
	if diff := new(big.Int).Sub(header.Number, parent.Number); diff.Cmp(common.Big1) != 0 {
		return consensus.ErrInvalidNumber
	}
	// Verify the header's EIP-1559 attributes.
	if err := eip1559.VerifyEIP1559Header(chain.Config(), parent, header); err != nil {
		return err
	}
	// Verify existence / non-existence of withdrawalsHash.
<<<<<<< HEAD
	// TODO marcello double check
	shanghai := chain.Config().IsShanghai(header.Time)
=======
	shanghai := chain.Config().IsShanghai(header.Number, header.Time)
>>>>>>> bed84606
	if shanghai && header.WithdrawalsHash == nil {
		return errors.New("missing withdrawalsHash")
	}

	if !shanghai && header.WithdrawalsHash != nil {
		return fmt.Errorf("invalid withdrawalsHash: have %x, expected nil", header.WithdrawalsHash)
	}
	// Verify the existence / non-existence of excessBlobGas
	cancun := chain.Config().IsCancun(header.Number, header.Time)
	if !cancun && header.ExcessBlobGas != nil {
		return fmt.Errorf("invalid excessBlobGas: have %d, expected nil", header.ExcessBlobGas)
	}
<<<<<<< HEAD

	if !cancun && header.ExcessDataGas != nil {
		return fmt.Errorf("invalid excessDataGas: have %d, expected nil", header.ExcessDataGas)
=======
	if !cancun && header.BlobGasUsed != nil {
		return fmt.Errorf("invalid blobGasUsed: have %d, expected nil", header.BlobGasUsed)
	}
	if cancun {
		if err := eip4844.VerifyEIP4844Header(parent, header); err != nil {
			return err
		}
>>>>>>> bed84606
	}

	return nil
}

// verifyHeaders is similar to verifyHeader, but verifies a batch of headers
// concurrently. The method returns a quit channel to abort the operations and
// a results channel to retrieve the async verifications. An additional parent
// header will be passed if the relevant header is not in the database yet.
func (beacon *Beacon) verifyHeaders(chain consensus.ChainHeaderReader, headers []*types.Header, ancestor *types.Header) (chan<- struct{}, <-chan error) {
	var (
		abort   = make(chan struct{})
		results = make(chan error, len(headers))
	)

	go func() {
		for i, header := range headers {
			var parent *types.Header

			if i == 0 {
				if ancestor != nil {
					parent = ancestor
				} else {
					parent = chain.GetHeader(headers[0].ParentHash, headers[0].Number.Uint64()-1)
				}
			} else if headers[i-1].Hash() == headers[i].ParentHash {
				parent = headers[i-1]
			}

			if parent == nil {
				select {
				case <-abort:
					return
				case results <- consensus.ErrUnknownAncestor:
				}

				continue
			}

			err := beacon.verifyHeader(chain, header, parent)
			select {
			case <-abort:
				return
			case results <- err:
			}
		}
	}()

	return abort, results
}

// Prepare implements consensus.Engine, initializing the difficulty field of a
// header to conform to the beacon protocol. The changes are done inline.
func (beacon *Beacon) Prepare(chain consensus.ChainHeaderReader, header *types.Header) error {
	// Transition isn't triggered yet, use the legacy rules for preparation.
	reached, err := IsTTDReached(chain, header.ParentHash, header.Number.Uint64()-1)
	if err != nil {
		return err
	}

	if !reached {
		return beacon.ethone.Prepare(chain, header)
	}

	header.Difficulty = beaconDifficulty

	return nil
}

// Finalize implements consensus.Engine and processes withdrawals on top.
func (beacon *Beacon) Finalize(chain consensus.ChainHeaderReader, header *types.Header, state *state.StateDB, txs []*types.Transaction, uncles []*types.Header, withdrawals []*types.Withdrawal) {
	if !beacon.IsPoSHeader(header) {
		beacon.ethone.Finalize(chain, header, state, txs, uncles, nil)
		return
	}
	// Withdrawals processing.
	for _, w := range withdrawals {
		// Convert amount from gwei to wei.
		amount := new(big.Int).SetUint64(w.Amount)
		amount = amount.Mul(amount, big.NewInt(params.GWei))
		state.AddBalance(w.Address, amount)
	}
	// No block reward which is issued by consensus layer instead.
}

// FinalizeAndAssemble implements consensus.Engine, setting the final state and
// assembling the block.
func (beacon *Beacon) FinalizeAndAssemble(ctx context.Context, chain consensus.ChainHeaderReader, header *types.Header, state *state.StateDB, txs []*types.Transaction, uncles []*types.Header, receipts []*types.Receipt, withdrawals []*types.Withdrawal) (*types.Block, error) {
	if !beacon.IsPoSHeader(header) {
		return beacon.ethone.FinalizeAndAssemble(ctx, chain, header, state, txs, uncles, receipts, nil)
	}
<<<<<<< HEAD
	// TODO marcello double check
	shanghai := chain.Config().IsShanghai(header.Time)
=======
	shanghai := chain.Config().IsShanghai(header.Number, header.Time)
>>>>>>> bed84606
	if shanghai {
		// All blocks after Shanghai must include a withdrawals root.
		if withdrawals == nil {
			withdrawals = make([]*types.Withdrawal, 0)
		}
	} else {
		if len(withdrawals) > 0 {
			return nil, errors.New("withdrawals set before Shanghai activation")
		}
	}
	// Finalize and assemble the block.
	beacon.Finalize(chain, header, state, txs, uncles, withdrawals)

	// Assign the final state root to header.
	header.Root = state.IntermediateRoot(true)

	// Assemble and return the final block.
	return types.NewBlockWithWithdrawals(header, txs, uncles, receipts, withdrawals, trie.NewStackTrie(nil)), nil
}

// Seal generates a new sealing request for the given input block and pushes
// the result into the given channel.
//
// Note, the method returns immediately and will send the result async. More
// than one result may also be returned depending on the consensus algorithm.
func (beacon *Beacon) Seal(ctx context.Context, chain consensus.ChainHeaderReader, block *types.Block, results chan<- *types.Block, stop <-chan struct{}) error {
	if !beacon.IsPoSHeader(block.Header()) {
		return beacon.ethone.Seal(ctx, chain, block, results, stop)
	}
	// The seal verification is done by the external consensus engine,
	// return directly without pushing any block back. In another word
	// beacon won't return any result by `results` channel which may
	// blocks the receiver logic forever.
	return nil
}

// SealHash returns the hash of a block prior to it being sealed.
func (beacon *Beacon) SealHash(header *types.Header) common.Hash {
	return beacon.ethone.SealHash(header)
}

// CalcDifficulty is the difficulty adjustment algorithm. It returns
// the difficulty that a new block should have when created at time
// given the parent block's time and difficulty.
func (beacon *Beacon) CalcDifficulty(chain consensus.ChainHeaderReader, time uint64, parent *types.Header) *big.Int {
	// Transition isn't triggered yet, use the legacy rules for calculation
	if reached, _ := IsTTDReached(chain, parent.Hash(), parent.Number.Uint64()); !reached {
		return beacon.ethone.CalcDifficulty(chain, time, parent)
	}

	return beaconDifficulty
}

// APIs implements consensus.Engine, returning the user facing RPC APIs.
func (beacon *Beacon) APIs(chain consensus.ChainHeaderReader) []rpc.API {
	return beacon.ethone.APIs(chain)
}

// Close shutdowns the consensus engine
func (beacon *Beacon) Close() error {
	return beacon.ethone.Close()
}

// IsPoSHeader reports the header belongs to the PoS-stage with some special fields.
// This function is not suitable for a part of APIs like Prepare or CalcDifficulty
// because the header difficulty is not set yet.
func (beacon *Beacon) IsPoSHeader(header *types.Header) bool {
	if header.Difficulty == nil {
		panic("IsPoSHeader called with invalid difficulty")
	}

	return header.Difficulty.Cmp(beaconDifficulty) == 0
}

// InnerEngine returns the embedded eth1 consensus engine.
func (beacon *Beacon) InnerEngine() consensus.Engine {
	return beacon.ethone
}

// SetThreads updates the mining threads. Delegate the call
// to the eth1 engine if it's threaded.
func (beacon *Beacon) SetThreads(threads int) {
	type threaded interface {
		SetThreads(threads int)
	}

	if th, ok := beacon.ethone.(threaded); ok {
		th.SetThreads(threads)
	}
}

// IsTTDReached checks if the TotalTerminalDifficulty has been surpassed on the `parentHash` block.
// It depends on the parentHash already being stored in the database.
// If the parentHash is not stored in the database a UnknownAncestor error is returned.
func IsTTDReached(chain consensus.ChainHeaderReader, parentHash common.Hash, parentNumber uint64) (bool, error) {
	if chain.Config().TerminalTotalDifficulty == nil {
		return false, nil
	}

	td := chain.GetTd(parentHash, parentNumber)
	if td == nil {
		return false, consensus.ErrUnknownAncestor
	}

	return td.Cmp(chain.Config().TerminalTotalDifficulty) >= 0, nil
}<|MERGE_RESOLUTION|>--- conflicted
+++ resolved
@@ -284,12 +284,7 @@
 		return err
 	}
 	// Verify existence / non-existence of withdrawalsHash.
-<<<<<<< HEAD
-	// TODO marcello double check
-	shanghai := chain.Config().IsShanghai(header.Time)
-=======
 	shanghai := chain.Config().IsShanghai(header.Number, header.Time)
->>>>>>> bed84606
 	if shanghai && header.WithdrawalsHash == nil {
 		return errors.New("missing withdrawalsHash")
 	}
@@ -302,11 +297,6 @@
 	if !cancun && header.ExcessBlobGas != nil {
 		return fmt.Errorf("invalid excessBlobGas: have %d, expected nil", header.ExcessBlobGas)
 	}
-<<<<<<< HEAD
-
-	if !cancun && header.ExcessDataGas != nil {
-		return fmt.Errorf("invalid excessDataGas: have %d, expected nil", header.ExcessDataGas)
-=======
 	if !cancun && header.BlobGasUsed != nil {
 		return fmt.Errorf("invalid blobGasUsed: have %d, expected nil", header.BlobGasUsed)
 	}
@@ -314,7 +304,6 @@
 		if err := eip4844.VerifyEIP4844Header(parent, header); err != nil {
 			return err
 		}
->>>>>>> bed84606
 	}
 
 	return nil
@@ -406,12 +395,7 @@
 	if !beacon.IsPoSHeader(header) {
 		return beacon.ethone.FinalizeAndAssemble(ctx, chain, header, state, txs, uncles, receipts, nil)
 	}
-<<<<<<< HEAD
-	// TODO marcello double check
-	shanghai := chain.Config().IsShanghai(header.Time)
-=======
 	shanghai := chain.Config().IsShanghai(header.Number, header.Time)
->>>>>>> bed84606
 	if shanghai {
 		// All blocks after Shanghai must include a withdrawals root.
 		if withdrawals == nil {
