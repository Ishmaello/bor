// Copyright 2021 The go-ethereum Authors
// This file is part of the go-ethereum library.
//
// The go-ethereum library is free software: you can redistribute it and/or modify
// it under the terms of the GNU Lesser General Public License as published by
// the Free Software Foundation, either version 3 of the License, or
// (at your option) any later version.
//
// The go-ethereum library is distributed in the hope that it will be useful,
// but WITHOUT ANY WARRANTY; without even the implied warranty of
// MERCHANTABILITY or FITNESS FOR A PARTICULAR PURPOSE. See the
// GNU Lesser General Public License for more details.
//
// You should have received a copy of the GNU Lesser General Public License
// along with the go-ethereum library. If not, see <http://www.gnu.org/licenses/>.

package beacon

import (
	"context"
	"errors"
	"fmt"
	"math/big"

	"github.com/ethereum/go-ethereum/common"
	"github.com/ethereum/go-ethereum/consensus"
	"github.com/ethereum/go-ethereum/consensus/misc/eip1559"
	"github.com/ethereum/go-ethereum/consensus/misc/eip4844"
	"github.com/ethereum/go-ethereum/core/state"
	"github.com/ethereum/go-ethereum/core/types"
	"github.com/ethereum/go-ethereum/params"
	"github.com/ethereum/go-ethereum/rpc"
	"github.com/ethereum/go-ethereum/trie"
)

// Proof-of-stake protocol constants.
var (
	beaconDifficulty = common.Big0          // The default block difficulty in the beacon consensus
	beaconNonce      = types.EncodeNonce(0) // The default block nonce in the beacon consensus
)

// Various error messages to mark blocks invalid. These should be private to
// prevent engine specific errors from being referenced in the remainder of the
// codebase, inherently breaking if the engine is swapped out. Please put common
// error types into the consensus package.
var (
	errTooManyUncles    = errors.New("too many uncles")
	errInvalidNonce     = errors.New("invalid nonce")
	errInvalidUncleHash = errors.New("invalid uncle hash")
	errInvalidTimestamp = errors.New("invalid timestamp")
)

// Beacon is a consensus engine that combines the eth1 consensus and proof-of-stake
// algorithm. There is a special flag inside to decide whether to use legacy consensus
// rules or new rules. The transition rule is described in the eth1/2 merge spec.
// https://github.com/ethereum/EIPs/blob/master/EIPS/eip-3675.md
//
// The beacon here is a half-functional consensus engine with partial functions which
// is only used for necessary consensus checks. The legacy consensus engine can be any
// engine implements the consensus interface (except the beacon itself).
type Beacon struct {
	ethone consensus.Engine // Original consensus engine used in eth1, e.g. ethash or clique
}

// New creates a consensus engine with the given embedded eth1 engine.
func New(ethone consensus.Engine) *Beacon {
	if _, ok := ethone.(*Beacon); ok {
		panic("nested consensus engine")
	}
	return &Beacon{ethone: ethone}
}

// Author implements consensus.Engine, returning the verified author of the block.
func (beacon *Beacon) Author(header *types.Header) (common.Address, error) {
	if !beacon.IsPoSHeader(header) {
		return beacon.ethone.Author(header)
	}
	return header.Coinbase, nil
}

// VerifyHeader checks whether a header conforms to the consensus rules of the
// stock Ethereum consensus engine.
func (beacon *Beacon) VerifyHeader(chain consensus.ChainHeaderReader, header *types.Header) error {
	reached, err := IsTTDReached(chain, header.ParentHash, header.Number.Uint64()-1)
	if err != nil {
		return err
	}
	if !reached {
		return beacon.ethone.VerifyHeader(chain, header)
	}
	// Short circuit if the parent is not known
	parent := chain.GetHeader(header.ParentHash, header.Number.Uint64()-1)
	if parent == nil {
		return consensus.ErrUnknownAncestor
	}
	// Sanity checks passed, do a proper verification
	return beacon.verifyHeader(chain, header, parent)
}

// errOut constructs an error channel with prefilled errors inside.
func errOut(n int, err error) chan error {
	errs := make(chan error, n)
	for i := 0; i < n; i++ {
		errs <- err
	}
	return errs
}

// splitHeaders splits the provided header batch into two parts according to
// the configured ttd. It requires the parent of header batch along with its
// td are stored correctly in chain. If ttd is not configured yet, all headers
// will be treated legacy PoW headers.
// Note, this function will not verify the header validity but just split them.
func (beacon *Beacon) splitHeaders(chain consensus.ChainHeaderReader, headers []*types.Header) ([]*types.Header, []*types.Header, error) {
	// TTD is not defined yet, all headers should be in legacy format.
	ttd := chain.Config().TerminalTotalDifficulty
	if ttd == nil {
		return headers, nil, nil
	}
	ptd := chain.GetTd(headers[0].ParentHash, headers[0].Number.Uint64()-1)
	if ptd == nil {
		return nil, nil, consensus.ErrUnknownAncestor
	}
	// The entire header batch already crosses the transition.
	if ptd.Cmp(ttd) >= 0 {
		return nil, headers, nil
	}
	var (
		preHeaders  = headers
		postHeaders []*types.Header
		td          = new(big.Int).Set(ptd)
		tdPassed    bool
	)
	for i, header := range headers {
		if tdPassed {
			preHeaders = headers[:i]
			postHeaders = headers[i:]
			break
		}
		td = td.Add(td, header.Difficulty)
		if td.Cmp(ttd) >= 0 {
			// This is the last PoW header, it still belongs to
			// the preHeaders, so we cannot split+break yet.
			tdPassed = true
		}
	}
	return preHeaders, postHeaders, nil
}

// VerifyHeaders is similar to VerifyHeader, but verifies a batch of headers
// concurrently. The method returns a quit channel to abort the operations and
// a results channel to retrieve the async verifications.
// VerifyHeaders expect the headers to be ordered and continuous.
func (beacon *Beacon) VerifyHeaders(chain consensus.ChainHeaderReader, headers []*types.Header) (chan<- struct{}, <-chan error) {
	preHeaders, postHeaders, err := beacon.splitHeaders(chain, headers)
	if err != nil {
		return make(chan struct{}), errOut(len(headers), err)
	}
	if len(postHeaders) == 0 {
		return beacon.ethone.VerifyHeaders(chain, headers)
	}
	if len(preHeaders) == 0 {
		return beacon.verifyHeaders(chain, headers, nil)
	}
	// The transition point exists in the middle, separate the headers
	// into two batches and apply different verification rules for them.
	var (
		abort   = make(chan struct{})
		results = make(chan error, len(headers))
	)
	go func() {
		var (
			old, new, out      = 0, len(preHeaders), 0
			errors             = make([]error, len(headers))
			done               = make([]bool, len(headers))
			oldDone, oldResult = beacon.ethone.VerifyHeaders(chain, preHeaders)
			newDone, newResult = beacon.verifyHeaders(chain, postHeaders, preHeaders[len(preHeaders)-1])
		)
		// Collect the results
		for {
			for ; done[out]; out++ {
				results <- errors[out]
				if out == len(headers)-1 {
					return
				}
			}
			select {
			case err := <-oldResult:
				if !done[old] { // skip TTD-verified failures
					errors[old], done[old] = err, true
				}
				old++
			case err := <-newResult:
				errors[new], done[new] = err, true
				new++
			case <-abort:
				close(oldDone)
				close(newDone)
				return
			}
		}
	}()
	return abort, results
}

// VerifyUncles verifies that the given block's uncles conform to the consensus
// rules of the Ethereum consensus engine.
func (beacon *Beacon) VerifyUncles(chain consensus.ChainReader, block *types.Block) error {
	if !beacon.IsPoSHeader(block.Header()) {
		return beacon.ethone.VerifyUncles(chain, block)
	}
	// Verify that there is no uncle block. It's explicitly disabled in the beacon
	if len(block.Uncles()) > 0 {
		return errTooManyUncles
	}
	return nil
}

// verifyHeader checks whether a header conforms to the consensus rules of the
// stock Ethereum consensus engine. The difference between the beacon and classic is
// (a) The following fields are expected to be constants:
//   - difficulty is expected to be 0
//   - nonce is expected to be 0
//   - unclehash is expected to be Hash(emptyHeader)
//     to be the desired constants
//
// (b) we don't verify if a block is in the future anymore
// (c) the extradata is limited to 32 bytes
func (beacon *Beacon) verifyHeader(chain consensus.ChainHeaderReader, header, parent *types.Header) error {
	// Ensure that the header's extra-data section is of a reasonable size
	if len(header.Extra) > 32 {
		return fmt.Errorf("extra-data longer than 32 bytes (%d)", len(header.Extra))
	}
	// Verify the seal parts. Ensure the nonce and uncle hash are the expected value.
	if header.Nonce != beaconNonce {
		return errInvalidNonce
	}
	if header.UncleHash != types.EmptyUncleHash {
		return errInvalidUncleHash
	}
	// Verify the timestamp
	if header.Time <= parent.Time {
		return errInvalidTimestamp
	}
	// Verify the block's difficulty to ensure it's the default constant
	if beaconDifficulty.Cmp(header.Difficulty) != 0 {
		return fmt.Errorf("invalid difficulty: have %v, want %v", header.Difficulty, beaconDifficulty)
	}
	// Verify that the gas limit is <= 2^63-1
	if header.GasLimit > params.MaxGasLimit {
		return fmt.Errorf("invalid gasLimit: have %v, max %v", header.GasLimit, params.MaxGasLimit)
	}
	// Verify that the gasUsed is <= gasLimit
	if header.GasUsed > header.GasLimit {
		return fmt.Errorf("invalid gasUsed: have %d, gasLimit %d", header.GasUsed, header.GasLimit)
	}
	// Verify that the block number is parent's +1
	if diff := new(big.Int).Sub(header.Number, parent.Number); diff.Cmp(common.Big1) != 0 {
		return consensus.ErrInvalidNumber
	}
	// Verify the header's EIP-1559 attributes.
	if err := eip1559.VerifyEIP1559Header(chain.Config(), parent, header); err != nil {
		return err
	}
	// Verify existence / non-existence of withdrawalsHash.
<<<<<<< HEAD
	shanghai := chain.Config().IsShanghai(header.Number, header.Time)
=======
	shanghai := chain.Config().IsShanghai(header.Number)
>>>>>>> 808c41d7
	if shanghai && header.WithdrawalsHash == nil {
		return errors.New("missing withdrawalsHash")
	}
	if !shanghai && header.WithdrawalsHash != nil {
		return fmt.Errorf("invalid withdrawalsHash: have %x, expected nil", header.WithdrawalsHash)
	}
<<<<<<< HEAD
	// Verify the existence / non-existence of excessBlobGas
	cancun := chain.Config().IsCancun(header.Number, header.Time)
	if !cancun && header.ExcessBlobGas != nil {
		return fmt.Errorf("invalid excessBlobGas: have %d, expected nil", header.ExcessBlobGas)
=======
	// Verify the existence / non-existence of excessDataGas
	cancun := chain.Config().IsCancun(header.Number)
	if cancun && header.ExcessDataGas == nil {
		return errors.New("missing excessDataGas")
>>>>>>> 808c41d7
	}
	if !cancun && header.BlobGasUsed != nil {
		return fmt.Errorf("invalid blobGasUsed: have %d, expected nil", header.BlobGasUsed)
	}
	if cancun {
		if err := eip4844.VerifyEIP4844Header(parent, header); err != nil {
			return err
		}
	}
	return nil
}

// verifyHeaders is similar to verifyHeader, but verifies a batch of headers
// concurrently. The method returns a quit channel to abort the operations and
// a results channel to retrieve the async verifications. An additional parent
// header will be passed if the relevant header is not in the database yet.
func (beacon *Beacon) verifyHeaders(chain consensus.ChainHeaderReader, headers []*types.Header, ancestor *types.Header) (chan<- struct{}, <-chan error) {
	var (
		abort   = make(chan struct{})
		results = make(chan error, len(headers))
	)
	go func() {
		for i, header := range headers {
			var parent *types.Header
			if i == 0 {
				if ancestor != nil {
					parent = ancestor
				} else {
					parent = chain.GetHeader(headers[0].ParentHash, headers[0].Number.Uint64()-1)
				}
			} else if headers[i-1].Hash() == headers[i].ParentHash {
				parent = headers[i-1]
			}
			if parent == nil {
				select {
				case <-abort:
					return
				case results <- consensus.ErrUnknownAncestor:
				}
				continue
			}
			err := beacon.verifyHeader(chain, header, parent)
			select {
			case <-abort:
				return
			case results <- err:
			}
		}
	}()
	return abort, results
}

// Prepare implements consensus.Engine, initializing the difficulty field of a
// header to conform to the beacon protocol. The changes are done inline.
func (beacon *Beacon) Prepare(chain consensus.ChainHeaderReader, header *types.Header) error {
	// Transition isn't triggered yet, use the legacy rules for preparation.
	reached, err := IsTTDReached(chain, header.ParentHash, header.Number.Uint64()-1)
	if err != nil {
		return err
	}
	if !reached {
		return beacon.ethone.Prepare(chain, header)
	}
	header.Difficulty = beaconDifficulty
	return nil
}

// Finalize implements consensus.Engine and processes withdrawals on top.
func (beacon *Beacon) Finalize(chain consensus.ChainHeaderReader, header *types.Header, state *state.StateDB, txs []*types.Transaction, uncles []*types.Header, withdrawals []*types.Withdrawal) {
	if !beacon.IsPoSHeader(header) {
		beacon.ethone.Finalize(chain, header, state, txs, uncles, nil)
		return
	}
	// Withdrawals processing.
	for _, w := range withdrawals {
		// Convert amount from gwei to wei.
		amount := new(big.Int).SetUint64(w.Amount)
		amount = amount.Mul(amount, big.NewInt(params.GWei))
		state.AddBalance(w.Address, amount)
	}
	// No block reward which is issued by consensus layer instead.
}

// FinalizeAndAssemble implements consensus.Engine, setting the final state and
// assembling the block.
func (beacon *Beacon) FinalizeAndAssemble(ctx context.Context, chain consensus.ChainHeaderReader, header *types.Header, state *state.StateDB, txs []*types.Transaction, uncles []*types.Header, receipts []*types.Receipt, withdrawals []*types.Withdrawal) (*types.Block, error) {
	if !beacon.IsPoSHeader(header) {
		return beacon.ethone.FinalizeAndAssemble(ctx, chain, header, state, txs, uncles, receipts, nil)
	}
<<<<<<< HEAD
	shanghai := chain.Config().IsShanghai(header.Number, header.Time)
=======

	shanghai := chain.Config().IsShanghai(header.Number)
>>>>>>> 808c41d7
	if shanghai {
		// All blocks after Shanghai must include a withdrawals root.
		if withdrawals == nil {
			withdrawals = make([]*types.Withdrawal, 0)
		}
	} else {
		if len(withdrawals) > 0 {
			return nil, errors.New("withdrawals set before Shanghai activation")
		}
	}
	// Finalize and assemble the block.
	beacon.Finalize(chain, header, state, txs, uncles, withdrawals)

	// Assign the final state root to header.
	header.Root = state.IntermediateRoot(true)

	// Assemble and return the final block.
	return types.NewBlockWithWithdrawals(header, txs, uncles, receipts, withdrawals, trie.NewStackTrie(nil)), nil
}

// Seal generates a new sealing request for the given input block and pushes
// the result into the given channel.
//
// Note, the method returns immediately and will send the result async. More
// than one result may also be returned depending on the consensus algorithm.
func (beacon *Beacon) Seal(ctx context.Context, chain consensus.ChainHeaderReader, block *types.Block, results chan<- *types.Block, stop <-chan struct{}) error {
	if !beacon.IsPoSHeader(block.Header()) {
		return beacon.ethone.Seal(ctx, chain, block, results, stop)
	}
	// The seal verification is done by the external consensus engine,
	// return directly without pushing any block back. In another word
	// beacon won't return any result by `results` channel which may
	// blocks the receiver logic forever.
	return nil
}

// SealHash returns the hash of a block prior to it being sealed.
func (beacon *Beacon) SealHash(header *types.Header) common.Hash {
	return beacon.ethone.SealHash(header)
}

// CalcDifficulty is the difficulty adjustment algorithm. It returns
// the difficulty that a new block should have when created at time
// given the parent block's time and difficulty.
func (beacon *Beacon) CalcDifficulty(chain consensus.ChainHeaderReader, time uint64, parent *types.Header) *big.Int {
	// Transition isn't triggered yet, use the legacy rules for calculation
	if reached, _ := IsTTDReached(chain, parent.Hash(), parent.Number.Uint64()); !reached {
		return beacon.ethone.CalcDifficulty(chain, time, parent)
	}
	return beaconDifficulty
}

// APIs implements consensus.Engine, returning the user facing RPC APIs.
func (beacon *Beacon) APIs(chain consensus.ChainHeaderReader) []rpc.API {
	return beacon.ethone.APIs(chain)
}

// Close shutdowns the consensus engine
func (beacon *Beacon) Close() error {
	return beacon.ethone.Close()
}

// IsPoSHeader reports the header belongs to the PoS-stage with some special fields.
// This function is not suitable for a part of APIs like Prepare or CalcDifficulty
// because the header difficulty is not set yet.
func (beacon *Beacon) IsPoSHeader(header *types.Header) bool {
	if header.Difficulty == nil {
		panic("IsPoSHeader called with invalid difficulty")
	}
	return header.Difficulty.Cmp(beaconDifficulty) == 0
}

// InnerEngine returns the embedded eth1 consensus engine.
func (beacon *Beacon) InnerEngine() consensus.Engine {
	return beacon.ethone
}

// SetThreads updates the mining threads. Delegate the call
// to the eth1 engine if it's threaded.
func (beacon *Beacon) SetThreads(threads int) {
	type threaded interface {
		SetThreads(threads int)
	}
	if th, ok := beacon.ethone.(threaded); ok {
		th.SetThreads(threads)
	}
}

// IsTTDReached checks if the TotalTerminalDifficulty has been surpassed on the `parentHash` block.
// It depends on the parentHash already being stored in the database.
// If the parentHash is not stored in the database a UnknownAncestor error is returned.
func IsTTDReached(chain consensus.ChainHeaderReader, parentHash common.Hash, parentNumber uint64) (bool, error) {
	if chain.Config().TerminalTotalDifficulty == nil {
		return false, nil
	}
	td := chain.GetTd(parentHash, parentNumber)
	if td == nil {
		return false, consensus.ErrUnknownAncestor
	}
	return td.Cmp(chain.Config().TerminalTotalDifficulty) >= 0, nil
}<|MERGE_RESOLUTION|>--- conflicted
+++ resolved
@@ -263,28 +263,17 @@
 		return err
 	}
 	// Verify existence / non-existence of withdrawalsHash.
-<<<<<<< HEAD
-	shanghai := chain.Config().IsShanghai(header.Number, header.Time)
-=======
 	shanghai := chain.Config().IsShanghai(header.Number)
->>>>>>> 808c41d7
 	if shanghai && header.WithdrawalsHash == nil {
 		return errors.New("missing withdrawalsHash")
 	}
 	if !shanghai && header.WithdrawalsHash != nil {
 		return fmt.Errorf("invalid withdrawalsHash: have %x, expected nil", header.WithdrawalsHash)
 	}
-<<<<<<< HEAD
 	// Verify the existence / non-existence of excessBlobGas
-	cancun := chain.Config().IsCancun(header.Number, header.Time)
+	cancun := chain.Config().IsCancun(header.Number)
 	if !cancun && header.ExcessBlobGas != nil {
 		return fmt.Errorf("invalid excessBlobGas: have %d, expected nil", header.ExcessBlobGas)
-=======
-	// Verify the existence / non-existence of excessDataGas
-	cancun := chain.Config().IsCancun(header.Number)
-	if cancun && header.ExcessDataGas == nil {
-		return errors.New("missing excessDataGas")
->>>>>>> 808c41d7
 	}
 	if !cancun && header.BlobGasUsed != nil {
 		return fmt.Errorf("invalid blobGasUsed: have %d, expected nil", header.BlobGasUsed)
@@ -374,12 +363,8 @@
 	if !beacon.IsPoSHeader(header) {
 		return beacon.ethone.FinalizeAndAssemble(ctx, chain, header, state, txs, uncles, receipts, nil)
 	}
-<<<<<<< HEAD
-	shanghai := chain.Config().IsShanghai(header.Number, header.Time)
-=======
 
 	shanghai := chain.Config().IsShanghai(header.Number)
->>>>>>> 808c41d7
 	if shanghai {
 		// All blocks after Shanghai must include a withdrawals root.
 		if withdrawals == nil {
