// Copyright 2021 The go-ethereum Authors
// This file is part of the go-ethereum library.
//
// The go-ethereum library is free software: you can redistribute it and/or modify
// it under the terms of the GNU Lesser General Public License as published by
// the Free Software Foundation, either version 3 of the License, or
// (at your option) any later version.
//
// The go-ethereum library is distributed in the hope that it will be useful,
// but WITHOUT ANY WARRANTY; without even the implied warranty of
// MERCHANTABILITY or FITNESS FOR A PARTICULAR PURPOSE. See the
// GNU Lesser General Public License for more details.
//
// You should have received a copy of the GNU Lesser General Public License
// along with the go-ethereum library. If not, see <http://www.gnu.org/licenses/>.

package misc

import (
	"fmt"
	"math/big"

	"github.com/holiman/uint256"

	"github.com/ethereum/go-ethereum/common"
	"github.com/ethereum/go-ethereum/common/math"
	"github.com/ethereum/go-ethereum/core/types"
	"github.com/ethereum/go-ethereum/params"
)

// VerifyEip1559Header verifies some header attributes which were changed in EIP-1559,
// - gas limit check
// - basefee check
func VerifyEip1559Header(config *params.ChainConfig, parent, header *types.Header) error {
	// Verify that the gas limit remains within allowed bounds
	parentGasLimit := parent.GasLimit
	if !config.IsLondon(parent.Number) {
		parentGasLimit = parent.GasLimit * config.ElasticityMultiplier()
	}
	if err := VerifyGaslimit(parentGasLimit, header.GasLimit); err != nil {
		return err
	}
	// Verify the header is not malformed
	if header.BaseFee == nil {
		return fmt.Errorf("header is missing baseFee")
	}
	// Verify the baseFee is correct based on the parent header.
	expectedBaseFee := CalcBaseFee(config, parent)
	if header.BaseFee.Cmp(expectedBaseFee) != 0 {
		return fmt.Errorf("invalid baseFee: have %s, want %s, parentBaseFee %s, parentGasUsed %d",
			header.BaseFee, expectedBaseFee, parent.BaseFee, parent.GasUsed)
	}
	return nil
}

// CalcBaseFee calculates the basefee of the header.
func CalcBaseFee(config *params.ChainConfig, parent *types.Header) *big.Int {
	// If the current block is the first EIP-1559 block, return the InitialBaseFee.
	if !config.IsLondon(parent.Number) {
		return new(big.Int).SetUint64(params.InitialBaseFee)
	}

<<<<<<< HEAD
	var (
		parentGasTarget                = parent.GasLimit / params.ElasticityMultiplier
		parentGasTargetBig             = new(big.Int).SetUint64(parentGasTarget)
		baseFeeChangeDenominatorUint64 = params.BaseFeeChangeDenominator(config.Bor, parent.Number)
		baseFeeChangeDenominator       = new(big.Int).SetUint64(baseFeeChangeDenominatorUint64)
	)
=======
	parentGasTarget := parent.GasLimit / config.ElasticityMultiplier()
>>>>>>> ea9e62ca
	// If the parent gasUsed is the same as the target, the baseFee remains unchanged.
	if parent.GasUsed == parentGasTarget {
		return new(big.Int).Set(parent.BaseFee)
	}

	var (
		num   = new(big.Int)
		denom = new(big.Int)
	)

	if parent.GasUsed > parentGasTarget {
		// If the parent block used more gas than its target, the baseFee should increase.
		// max(1, parentBaseFee * gasUsedDelta / parentGasTarget / baseFeeChangeDenominator)
		num.SetUint64(parent.GasUsed - parentGasTarget)
		num.Mul(num, parent.BaseFee)
		num.Div(num, denom.SetUint64(parentGasTarget))
		num.Div(num, denom.SetUint64(config.BaseFeeChangeDenominator()))
		baseFeeDelta := math.BigMax(num, common.Big1)

		return num.Add(parent.BaseFee, baseFeeDelta)
	} else {
		// Otherwise if the parent block used less gas than its target, the baseFee should decrease.
		// max(0, parentBaseFee * gasUsedDelta / parentGasTarget / baseFeeChangeDenominator)
		num.SetUint64(parentGasTarget - parent.GasUsed)
		num.Mul(num, parent.BaseFee)
		num.Div(num, denom.SetUint64(parentGasTarget))
		num.Div(num, denom.SetUint64(config.BaseFeeChangeDenominator()))
		baseFee := num.Sub(parent.BaseFee, num)

		return math.BigMax(baseFee, common.Big0)
	}
}

// CalcBaseFee calculates the basefee of the header.
func CalcBaseFeeUint(config *params.ChainConfig, parent *types.Header) *uint256.Int {
	var (
		initialBaseFeeUint             = uint256.NewInt(params.InitialBaseFee)
		baseFeeChangeDenominatorUint64 = params.BaseFeeChangeDenominator(config.Bor, parent.Number)
		baseFeeChangeDenominatorUint   = uint256.NewInt(baseFeeChangeDenominatorUint64)
	)

	// If the current block is the first EIP-1559 block, return the InitialBaseFee.
	if !config.IsLondon(parent.Number) {
		return initialBaseFeeUint.Clone()
	}

	var (
		parentGasTarget    = parent.GasLimit / params.ElasticityMultiplier
		parentGasTargetBig = uint256.NewInt(parentGasTarget)
	)

	// If the parent gasUsed is the same as the target, the baseFee remains unchanged.
	if parent.GasUsed == parentGasTarget {
		return math.FromBig(parent.BaseFee)
	}

	if parent.GasUsed > parentGasTarget {
		// If the parent block used more gas than its target, the baseFee should increase.
		gasUsedDelta := uint256.NewInt(parent.GasUsed - parentGasTarget)

		parentBaseFee := math.FromBig(parent.BaseFee)
		x := gasUsedDelta.Mul(parentBaseFee, gasUsedDelta)
		y := x.Div(x, parentGasTargetBig)
		baseFeeDelta := math.BigMaxUint(
			x.Div(y, baseFeeChangeDenominatorUint),
			math.U1,
		)

		return x.Add(parentBaseFee, baseFeeDelta)
	}

	// Otherwise if the parent block used less gas than its target, the baseFee should decrease.
	gasUsedDelta := uint256.NewInt(parentGasTarget - parent.GasUsed)
	parentBaseFee := math.FromBig(parent.BaseFee)
	x := gasUsedDelta.Mul(parentBaseFee, gasUsedDelta)
	y := x.Div(x, parentGasTargetBig)
	baseFeeDelta := x.Div(y, baseFeeChangeDenominatorUint)

	return math.BigMaxUint(
		x.Sub(parentBaseFee, baseFeeDelta),
		math.U0.Clone(),
	)
}<|MERGE_RESOLUTION|>--- conflicted
+++ resolved
@@ -60,16 +60,7 @@
 		return new(big.Int).SetUint64(params.InitialBaseFee)
 	}
 
-<<<<<<< HEAD
-	var (
-		parentGasTarget                = parent.GasLimit / params.ElasticityMultiplier
-		parentGasTargetBig             = new(big.Int).SetUint64(parentGasTarget)
-		baseFeeChangeDenominatorUint64 = params.BaseFeeChangeDenominator(config.Bor, parent.Number)
-		baseFeeChangeDenominator       = new(big.Int).SetUint64(baseFeeChangeDenominatorUint64)
-	)
-=======
 	parentGasTarget := parent.GasLimit / config.ElasticityMultiplier()
->>>>>>> ea9e62ca
 	// If the parent gasUsed is the same as the target, the baseFee remains unchanged.
 	if parent.GasUsed == parentGasTarget {
 		return new(big.Int).Set(parent.BaseFee)
@@ -78,6 +69,7 @@
 	var (
 		num   = new(big.Int)
 		denom = new(big.Int)
+		baseFeeChangeDenominatorUint64 = params.BaseFeeChangeDenominator(config.Bor, parent.Number)
 	)
 
 	if parent.GasUsed > parentGasTarget {
@@ -86,7 +78,7 @@
 		num.SetUint64(parent.GasUsed - parentGasTarget)
 		num.Mul(num, parent.BaseFee)
 		num.Div(num, denom.SetUint64(parentGasTarget))
-		num.Div(num, denom.SetUint64(config.BaseFeeChangeDenominator()))
+		num.Div(num, denom.SetUint64(baseFeeChangeDenominatorUint64))
 		baseFeeDelta := math.BigMax(num, common.Big1)
 
 		return num.Add(parent.BaseFee, baseFeeDelta)
@@ -96,14 +88,14 @@
 		num.SetUint64(parentGasTarget - parent.GasUsed)
 		num.Mul(num, parent.BaseFee)
 		num.Div(num, denom.SetUint64(parentGasTarget))
-		num.Div(num, denom.SetUint64(config.BaseFeeChangeDenominator()))
+		num.Div(num, denom.SetUint64(baseFeeChangeDenominatorUint64))
 		baseFee := num.Sub(parent.BaseFee, num)
 
 		return math.BigMax(baseFee, common.Big0)
 	}
 }
 
-// CalcBaseFee calculates the basefee of the header.
+// CalcBaseFeeUint calculates the base fee of the header.
 func CalcBaseFeeUint(config *params.ChainConfig, parent *types.Header) *uint256.Int {
 	var (
 		initialBaseFeeUint             = uint256.NewInt(params.InitialBaseFee)
