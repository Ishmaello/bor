--- conflicted
+++ resolved
@@ -34,17 +34,13 @@
 	}
 }
 
-<<<<<<< HEAD
 func (h *HttpHandlerFake) GetMilestoneHandler() http.HandlerFunc {
 	return func(w http.ResponseWriter, r *http.Request) {
 		h.handleFetchMilestone.ServeHTTP(w, r)
 	}
 }
 
-func CreateMockHeimdallServer(wg *sync.WaitGroup, port int32, handler *HttpHandlerFake) (*http.Server, error) {
-=======
 func CreateMockHeimdallServer(wg *sync.WaitGroup, port int, listener net.Listener, handler *HttpHandlerFake) (*http.Server, error) {
->>>>>>> 2a92cb1e
 	// Create a new server mux
 	mux := http.NewServeMux()
 
@@ -124,7 +120,7 @@
 
 	// Create a new heimdall client and use same port for connection
 	client := NewHeimdallClient(fmt.Sprintf("http://localhost:%d", port))
-	_, err = client.FetchCheckpoint(context.Background())
+	_, err = client.FetchCheckpoint(context.Background(), -1)
 	require.NoError(t, err, "expect no error in fetching checkpoint")
 
 	// Shutdown the server
@@ -135,6 +131,9 @@
 	wg.Wait()
 }
 
+// TestFetchMilestoneFromMockHeimdall tests the heimdall client side logic
+// to fetch milestone from a mock heimdall server.
+// It can be used for debugging purpose (like response fields, marshalling/unmarshalling, etc).
 func TestFetchMilestoneFromMockHeimdall(t *testing.T) {
 	t.Parallel()
 
@@ -142,7 +141,7 @@
 	wg := &sync.WaitGroup{}
 	wg.Add(1)
 
-	// Initialize the fake handler and add a fake checkpoint handler function
+	// Initialize the fake handler and add a fake milestone handler function
 	handler := &HttpHandlerFake{}
 	handler.handleFetchMilestone = func(w http.ResponseWriter, _ *http.Request) {
 		err := json.NewEncoder(w).Encode(milestone.MilestoneResponse{
@@ -162,12 +161,12 @@
 		}
 	}
 
-	// Fetch available port starting from 50000
-	port, err := findAvailablePort(50000, 0)
+	// Fetch available port
+	port, listener, err := network.FindAvailablePort()
 	require.NoError(t, err, "expect no error in finding available port")
 
 	// Create mock heimdall server and pass handler instance for setting up the routes
-	srv, err := CreateMockHeimdallServer(wg, port, handler)
+	srv, err := CreateMockHeimdallServer(wg, port, listener, handler)
 	require.NoError(t, err, "expect no error in starting mock heimdall server")
 
 	// Create a new heimdall client and use same port for connection
@@ -184,8 +183,7 @@
 }
 
 // TestFetchShutdown tests the heimdall client side logic for context timeout and
-// interrupt handling while fetching checkpoints (latest for the scope of test)
-// from a mock heimdall server.
+// interrupt handling while fetching data from a mock heimdall server.
 func TestFetchShutdown(t *testing.T) {
 	t.Parallel()
 
@@ -200,7 +198,7 @@
 	// greater than `retryDelay`. This should cause the request to timeout and trigger shutdown
 	// due to `ctx.Done()`. Expect context timeout error.
 	handler.handleFetchCheckpoint = func(w http.ResponseWriter, _ *http.Request) {
-		time.Sleep(3 * time.Second)
+		time.Sleep(100 * time.Millisecond)
 
 		err := json.NewEncoder(w).Encode(checkpoint.CheckpointResponse{
 			Height: "0",
@@ -219,33 +217,8 @@
 		}
 	}
 
-<<<<<<< HEAD
-	handler.handleFetchMilestone = func(w http.ResponseWriter, _ *http.Request) {
-		time.Sleep(3 * time.Second)
-
-		err := json.NewEncoder(w).Encode(milestone.MilestoneResponse{
-			Height: "0",
-			Result: milestone.Milestone{
-				Proposer:   common.Address{},
-				StartBlock: big.NewInt(0),
-				EndBlock:   big.NewInt(512),
-				RootHash:   common.Hash{},
-				BorChainID: "15001",
-				Timestamp:  0,
-			},
-		})
-
-		if err != nil {
-			w.WriteHeader(500) // Return 500 Internal Server Error.
-		}
-	}
-
-	// Fetch available port starting from 50000
-	port, err := findAvailablePort(50000, 0)
-=======
 	// Fetch available port
 	port, listener, err := network.FindAvailablePort()
->>>>>>> 2a92cb1e
 	require.NoError(t, err, "expect no error in finding available port")
 
 	// Create mock heimdall server and pass handler instance for setting up the routes
@@ -255,19 +228,10 @@
 	// Create a new heimdall client and use same port for connection
 	client := NewHeimdallClient(fmt.Sprintf("http://localhost:%d", port))
 
-	ctx, cancel := context.WithTimeout(context.Background(), 2*time.Second)
+	ctx, cancel := context.WithTimeout(context.Background(), 50*time.Millisecond)
 
 	// Expect this to fail due to timeout
-	_, err = client.FetchCheckpoint(ctx)
-	require.Equal(t, "context deadline exceeded", err.Error(), "expect the function error to be a context deadline exeeded error")
-	require.Equal(t, "context deadline exceeded", ctx.Err().Error(), "expect the ctx error to be a context deadline exeeded error")
-
-	cancel()
-
-	ctx, cancel = context.WithTimeout(context.Background(), 2*time.Second)
-
-	// Expect this to fail due to timeout
-	_, err = client.FetchMilestone(ctx)
+	_, err = client.FetchCheckpoint(ctx, -1)
 	require.Equal(t, "context deadline exceeded", err.Error(), "expect the function error to be a context deadline exeeded error")
 	require.Equal(t, "context deadline exceeded", ctx.Err().Error(), "expect the ctx error to be a context deadline exeeded error")
 
@@ -277,38 +241,20 @@
 	// cancel it before timeout. This should cause the request to timeout and trigger shutdown
 	// due to `ctx.Done()`. Expect context cancellation error.
 	handler.handleFetchCheckpoint = func(w http.ResponseWriter, _ *http.Request) {
-		time.Sleep(3 * time.Millisecond)
+		time.Sleep(10 * time.Millisecond)
 		w.WriteHeader(500) // Return 500 Internal Server Error.
 	}
 
-	handler.handleFetchMilestone = func(w http.ResponseWriter, _ *http.Request) {
-		time.Sleep(3 * time.Millisecond)
-		w.WriteHeader(500) // Return 500 Internal Server Error.
-	}
-
-	ctx, cancel = context.WithTimeout(context.Background(), 10*time.Second) // Use some high value for timeout
+	ctx, cancel = context.WithTimeout(context.Background(), 50*time.Millisecond) // Use some high value for timeout
 
 	// Cancel the context after a delay until we make request
 	go func(cancel context.CancelFunc) {
-		time.Sleep(3 * time.Millisecond)
+		time.Sleep(10 * time.Millisecond)
 		cancel()
 	}(cancel)
 
 	// Expect this to fail due to cancellation
-	_, err = client.FetchCheckpoint(ctx)
-	require.Equal(t, "context canceled", err.Error(), "expect the function error to be a context cancelled error")
-	require.Equal(t, "context canceled", ctx.Err().Error(), "expect the ctx error to be a context cancelled error")
-
-	ctx, cancel = context.WithTimeout(context.Background(), 3*time.Second) // Use some high value for timeout
-
-	// Cancel the context after a delay until we make request
-	go func(cancel context.CancelFunc) {
-		time.Sleep(3 * time.Millisecond)
-		cancel()
-	}(cancel)
-
-	// Expect this to fail due to cancellation
-	_, err = client.FetchCheckpoint(ctx)
+	_, err = client.FetchCheckpoint(ctx, -1)
 	require.Equal(t, "context canceled", err.Error(), "expect the function error to be a context cancelled error")
 	require.Equal(t, "context canceled", ctx.Err().Error(), "expect the ctx error to be a context cancelled error")
 
@@ -326,11 +272,7 @@
 	}()
 
 	// Expect this to fail due to shutdown
-	_, err = client.FetchCheckpoint(context.Background())
-	require.Equal(t, ErrShutdownDetected.Error(), err.Error(), "expect the function error to be a shutdown detected error")
-
-	// Expect this to fail due to shutdown
-	_, err = client.FetchMilestone(context.Background())
+	_, err = client.FetchCheckpoint(context.Background(), -1)
 	require.Equal(t, ErrShutdownDetected.Error(), err.Error(), "expect the function error to be a shutdown detected error")
 
 	// Shutdown the server
