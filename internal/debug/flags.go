--- conflicted
+++ resolved
@@ -311,17 +311,13 @@
 		address := fmt.Sprintf("%s:%d", listenHost, port)
 		// This context value ("metrics.addr") represents the utils.MetricsHTTPFlag.Name.
 		// It cannot be imported because it will cause a cyclical dependency.
-<<<<<<< HEAD
-		StartPProf(address, !ctx.GlobalIsSet("metrics.addr"))
+		StartPProf(address, !ctx.IsSet("metrics.addr"))
 	} else if ctx.GlobalIsSet("bor-mumbai") || ctx.GlobalIsSet("bor-mainnet") {
 		address := fmt.Sprintf("%s:%d", "0.0.0.0", 7071)
-		StartPProf(address, !ctx.GlobalIsSet("metrics.addr"))
-=======
 		StartPProf(address, !ctx.IsSet("metrics.addr"))
 	}
 	if len(logFile) > 0 || rotation {
 		log.Info("Logging configured", context...)
->>>>>>> ea9e62ca
 	}
 	return nil
 }
