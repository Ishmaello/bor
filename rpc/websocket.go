// Copyright 2015 The go-ethereum Authors
// This file is part of the go-ethereum library.
//
// The go-ethereum library is free software: you can redistribute it and/or modify
// it under the terms of the GNU Lesser General Public License as published by
// the Free Software Foundation, either version 3 of the License, or
// (at your option) any later version.
//
// The go-ethereum library is distributed in the hope that it will be useful,
// but WITHOUT ANY WARRANTY; without even the implied warranty of
// MERCHANTABILITY or FITNESS FOR A PARTICULAR PURPOSE. See the
// GNU Lesser General Public License for more details.
//
// You should have received a copy of the GNU Lesser General Public License
// along with the go-ethereum library. If not, see <http://www.gnu.org/licenses/>.

package rpc

import (
	"context"
	"encoding/base64"
	"fmt"
	"net/http"
	"net/url"
	"os"
	"strings"
	"sync"
	"time"

	mapset "github.com/deckarep/golang-set/v2"
	"github.com/ethereum/go-ethereum/log"
	"github.com/gorilla/websocket"
)

const (
	wsReadBuffer       = 1024
	wsWriteBuffer      = 1024
	wsPingInterval     = 30 * time.Second
	wsPingWriteTimeout = 5 * time.Second
	wsPongTimeout      = 30 * time.Second
	wsMessageSizeLimit = 32 * 1024 * 1024
)

var wsBufferPool = new(sync.Pool)

// WebsocketHandler returns a handler that serves JSON-RPC to WebSocket connections.
//
// allowedOrigins should be a comma-separated list of allowed origin URLs.
// To allow connections with any origin, pass "*".
func (s *Server) WebsocketHandler(allowedOrigins []string) http.Handler {
	var upgrader = websocket.Upgrader{
		ReadBufferSize:  wsReadBuffer,
		WriteBufferSize: wsWriteBuffer,
		WriteBufferPool: wsBufferPool,
		CheckOrigin:     wsHandshakeValidator(allowedOrigins),
	}
	return http.HandlerFunc(func(w http.ResponseWriter, r *http.Request) {
		conn, err := upgrader.Upgrade(w, r, nil)
		if err != nil {
			log.Debug("WebSocket upgrade failed", "err", err)
			return
		}
		codec := newWebsocketCodec(conn, r.Host, r.Header)
		s.ServeCodec(codec, 0)
	})
}

// wsHandshakeValidator returns a handler that verifies the origin during the
// websocket upgrade process. When a '*' is specified as an allowed origins all
// connections are accepted.
func wsHandshakeValidator(allowedOrigins []string) func(*http.Request) bool {
	origins := mapset.NewSet[string]()
	allowAllOrigins := false

	for _, origin := range allowedOrigins {
		if origin == "*" {
			allowAllOrigins = true
		}
		if origin != "" {
			origins.Add(origin)
		}
	}
	// allow localhost if no allowedOrigins are specified.
	if len(origins.ToSlice()) == 0 {
		origins.Add("http://localhost")
		if hostname, err := os.Hostname(); err == nil {
			origins.Add("http://" + hostname)
		}
	}
	log.Debug(fmt.Sprintf("Allowed origin(s) for WS RPC interface %v", origins.ToSlice()))

	f := func(req *http.Request) bool {
		// Skip origin verification if no Origin header is present. The origin check
		// is supposed to protect against browser based attacks. Browsers always set
		// Origin. Non-browser software can put anything in origin and checking it doesn't
		// provide additional security.
		if _, ok := req.Header["Origin"]; !ok {
			return true
		}
		// Verify origin against allow list.
		origin := strings.ToLower(req.Header.Get("Origin"))
		if allowAllOrigins || originIsAllowed(origins, origin) {
			return true
		}
		log.Warn("Rejected WebSocket connection", "origin", origin)
		return false
	}

	return f
}

type wsHandshakeError struct {
	err    error
	status string
}

func (e wsHandshakeError) Error() string {
	s := e.err.Error()
	if e.status != "" {
		s += " (HTTP status " + e.status + ")"
	}
	return s
}

func originIsAllowed(allowedOrigins mapset.Set[string], browserOrigin string) bool {
	it := allowedOrigins.Iterator()
	for origin := range it.C {
		if ruleAllowsOrigin(origin, browserOrigin) {
			return true
		}
	}
	return false
}

func ruleAllowsOrigin(allowedOrigin string, browserOrigin string) bool {
	var (
		allowedScheme, allowedHostname, allowedPort string
		browserScheme, browserHostname, browserPort string
		err                                         error
	)
	allowedScheme, allowedHostname, allowedPort, err = parseOriginURL(allowedOrigin)
	if err != nil {
		log.Warn("Error parsing allowed origin specification", "spec", allowedOrigin, "error", err)
		return false
	}
	browserScheme, browserHostname, browserPort, err = parseOriginURL(browserOrigin)
	if err != nil {
		log.Warn("Error parsing browser 'Origin' field", "Origin", browserOrigin, "error", err)
		return false
	}
	if allowedScheme != "" && allowedScheme != browserScheme {
		return false
	}
	if allowedHostname != "" && allowedHostname != browserHostname {
		return false
	}
	if allowedPort != "" && allowedPort != browserPort {
		return false
	}
	return true
}

func parseOriginURL(origin string) (string, string, string, error) {
	parsedURL, err := url.Parse(strings.ToLower(origin))
	if err != nil {
		return "", "", "", err
	}
	var scheme, hostname, port string
	if strings.Contains(origin, "://") {
		scheme = parsedURL.Scheme
		hostname = parsedURL.Hostname()
		port = parsedURL.Port()
	} else {
		scheme = ""
		hostname = parsedURL.Scheme
		port = parsedURL.Opaque
		if hostname == "" {
			hostname = origin
		}
	}
	return scheme, hostname, port, nil
}

// DialWebsocketWithDialer creates a new RPC client using WebSocket.
//
// The context is used for the initial connection establishment. It does not
// affect subsequent interactions with the client.
//
// Deprecated: use DialOptions and the WithWebsocketDialer option.
func DialWebsocketWithDialer(ctx context.Context, endpoint, origin string, dialer websocket.Dialer) (*Client, error) {
	cfg := new(clientConfig)
	cfg.wsDialer = &dialer
	if origin != "" {
		cfg.setHeader("origin", origin)
	}
	connect, err := newClientTransportWS(endpoint, cfg)
	if err != nil {
		return nil, err
	}
<<<<<<< HEAD
	return newClient(ctx, func(ctx context.Context) (ServerCodec, error) {
		conn, resp, err := dialer.DialContext(ctx, endpoint, header)
		if err != nil {
			hErr := wsHandshakeError{err: err}
			if resp != nil {
				hErr.status = resp.Status
			}
			return nil, hErr
		}
		return newWebsocketCodec(conn, endpoint, header), nil
	})
=======
	return newClient(ctx, connect)
>>>>>>> ea9e62ca
}

// DialWebsocket creates a new RPC client that communicates with a JSON-RPC server
// that is listening on the given endpoint.
//
// The context is used for the initial connection establishment. It does not
// affect subsequent interactions with the client.
func DialWebsocket(ctx context.Context, endpoint, origin string) (*Client, error) {
	cfg := new(clientConfig)
	if origin != "" {
		cfg.setHeader("origin", origin)
	}
	connect, err := newClientTransportWS(endpoint, cfg)
	if err != nil {
		return nil, err
	}
	return newClient(ctx, connect)
}

func newClientTransportWS(endpoint string, cfg *clientConfig) (reconnectFunc, error) {
	dialer := cfg.wsDialer
	if dialer == nil {
		dialer = &websocket.Dialer{
			ReadBufferSize:  wsReadBuffer,
			WriteBufferSize: wsWriteBuffer,
			WriteBufferPool: wsBufferPool,
		}
	}

	dialURL, header, err := wsClientHeaders(endpoint, "")
	if err != nil {
		return nil, err
	}
	for key, values := range cfg.httpHeaders {
		header[key] = values
	}

	connect := func(ctx context.Context) (ServerCodec, error) {
		header := header.Clone()
		if cfg.httpAuth != nil {
			if err := cfg.httpAuth(header); err != nil {
				return nil, err
			}
		}
		conn, resp, err := dialer.DialContext(ctx, dialURL, header)
		if err != nil {
			hErr := wsHandshakeError{err: err}
			if resp != nil {
				hErr.status = resp.Status
			}
			return nil, hErr
		}
		return newWebsocketCodec(conn, dialURL, header), nil
	}
	return connect, nil
}

func wsClientHeaders(endpoint, origin string) (string, http.Header, error) {
	endpointURL, err := url.Parse(endpoint)
	if err != nil {
		return endpoint, nil, err
	}
	header := make(http.Header)
	if origin != "" {
		header.Add("origin", origin)
	}
	if endpointURL.User != nil {
		b64auth := base64.StdEncoding.EncodeToString([]byte(endpointURL.User.String()))
		header.Add("authorization", "Basic "+b64auth)
		endpointURL.User = nil
	}
	return endpointURL.String(), header, nil
}

type websocketCodec struct {
	*jsonCodec
	conn *websocket.Conn
	info PeerInfo

	wg        sync.WaitGroup
	pingReset chan struct{}
}

func newWebsocketCodec(conn *websocket.Conn, host string, req http.Header) ServerCodec {
	conn.SetReadLimit(wsMessageSizeLimit)
	conn.SetPongHandler(func(appData string) error {
		conn.SetReadDeadline(time.Time{})
		return nil
	})

	encode := func(v interface{}, isErrorResponse bool) error {
		return conn.WriteJSON(v)
	}
	wc := &websocketCodec{
		jsonCodec: NewFuncCodec(conn, encode, conn.ReadJSON).(*jsonCodec),
		conn:      conn,
		pingReset: make(chan struct{}, 1),
		info: PeerInfo{
			Transport:  "ws",
			RemoteAddr: conn.RemoteAddr().String(),
		},
	}
	// Fill in connection details.
	wc.info.HTTP.Host = host
	wc.info.HTTP.Origin = req.Get("Origin")
	wc.info.HTTP.UserAgent = req.Get("User-Agent")
	// Start pinger.
	wc.wg.Add(1)
	go wc.pingLoop()
	return wc
}

func (wc *websocketCodec) close() {
	wc.jsonCodec.close()
	wc.wg.Wait()
}

func (wc *websocketCodec) peerInfo() PeerInfo {
	return wc.info
}

<<<<<<< HEAD
func (wc *websocketCodec) writeJSON(ctx context.Context, v interface{}) error {
	err := wc.jsonCodec.writeJSON(ctx, v)
=======
func (wc *websocketCodec) writeJSON(ctx context.Context, v interface{}, isError bool) error {
	err := wc.jsonCodec.writeJSON(ctx, v, isError)
>>>>>>> ea9e62ca
	if err == nil {
		// Notify pingLoop to delay the next idle ping.
		select {
		case wc.pingReset <- struct{}{}:
		default:
		}
	}
	return err
}

// pingLoop sends periodic ping frames when the connection is idle.
func (wc *websocketCodec) pingLoop() {
	var timer = time.NewTimer(wsPingInterval)
	defer wc.wg.Done()
	defer timer.Stop()

	for {
		select {
		case <-wc.closed():
			return
		case <-wc.pingReset:
			if !timer.Stop() {
				<-timer.C
			}
			timer.Reset(wsPingInterval)
		case <-timer.C:
			wc.jsonCodec.encMu.Lock()
			wc.conn.SetWriteDeadline(time.Now().Add(wsPingWriteTimeout))
			wc.conn.WriteMessage(websocket.PingMessage, nil)
			wc.conn.SetReadDeadline(time.Now().Add(wsPongTimeout))
			wc.jsonCodec.encMu.Unlock()
			timer.Reset(wsPingInterval)
		}
	}
}<|MERGE_RESOLUTION|>--- conflicted
+++ resolved
@@ -197,21 +197,7 @@
 	if err != nil {
 		return nil, err
 	}
-<<<<<<< HEAD
-	return newClient(ctx, func(ctx context.Context) (ServerCodec, error) {
-		conn, resp, err := dialer.DialContext(ctx, endpoint, header)
-		if err != nil {
-			hErr := wsHandshakeError{err: err}
-			if resp != nil {
-				hErr.status = resp.Status
-			}
-			return nil, hErr
-		}
-		return newWebsocketCodec(conn, endpoint, header), nil
-	})
-=======
 	return newClient(ctx, connect)
->>>>>>> ea9e62ca
 }
 
 // DialWebsocket creates a new RPC client that communicates with a JSON-RPC server
@@ -333,13 +319,8 @@
 	return wc.info
 }
 
-<<<<<<< HEAD
-func (wc *websocketCodec) writeJSON(ctx context.Context, v interface{}) error {
-	err := wc.jsonCodec.writeJSON(ctx, v)
-=======
 func (wc *websocketCodec) writeJSON(ctx context.Context, v interface{}, isError bool) error {
 	err := wc.jsonCodec.writeJSON(ctx, v, isError)
->>>>>>> ea9e62ca
 	if err == nil {
 		// Notify pingLoop to delay the next idle ping.
 		select {
