// Copyright 2016 The go-ethereum Authors
// This file is part of the go-ethereum library.
//
// The go-ethereum library is free software: you can redistribute it and/or modify
// it under the terms of the GNU Lesser General Public License as published by
// the Free Software Foundation, either version 3 of the License, or
// (at your option) any later version.
//
// The go-ethereum library is distributed in the hope that it will be useful,
// but WITHOUT ANY WARRANTY; without even the implied warranty of
// MERCHANTABILITY or FITNESS FOR A PARTICULAR PURPOSE. See the
// GNU Lesser General Public License for more details.
//
// You should have received a copy of the GNU Lesser General Public License
// along with the go-ethereum library. If not, see <http://www.gnu.org/licenses/>.

// Package les implements the Light Ethereum Subprotocol.
package les

import (
	"fmt"
	"time"

	"github.com/ethereum/go-ethereum/accounts"
	"github.com/ethereum/go-ethereum/common"
	"github.com/ethereum/go-ethereum/common/hexutil"
	"github.com/ethereum/go-ethereum/common/mclock"
	"github.com/ethereum/go-ethereum/consensus"
	"github.com/ethereum/go-ethereum/core"
	"github.com/ethereum/go-ethereum/core/bloombits"
	"github.com/ethereum/go-ethereum/core/rawdb"
	"github.com/ethereum/go-ethereum/core/types"
	"github.com/ethereum/go-ethereum/eth/downloader/whitelist"
	"github.com/ethereum/go-ethereum/eth/ethconfig"
	"github.com/ethereum/go-ethereum/eth/filters"
	"github.com/ethereum/go-ethereum/eth/gasprice"
	"github.com/ethereum/go-ethereum/event"
	"github.com/ethereum/go-ethereum/internal/ethapi"
	"github.com/ethereum/go-ethereum/internal/shutdowncheck"
	"github.com/ethereum/go-ethereum/les/downloader"
	"github.com/ethereum/go-ethereum/les/vflux"
	vfc "github.com/ethereum/go-ethereum/les/vflux/client"
	"github.com/ethereum/go-ethereum/light"
	"github.com/ethereum/go-ethereum/log"
	"github.com/ethereum/go-ethereum/node"
	"github.com/ethereum/go-ethereum/p2p"
	"github.com/ethereum/go-ethereum/p2p/enode"
	"github.com/ethereum/go-ethereum/p2p/enr"
	"github.com/ethereum/go-ethereum/params"
	"github.com/ethereum/go-ethereum/rlp"
	"github.com/ethereum/go-ethereum/rpc"
)

type LightEthereum struct {
	lesCommons

	peers              *serverPeerSet
	reqDist            *requestDistributor
	retriever          *retrieveManager
	odr                *LesOdr
	relay              *lesTxRelay
	handler            *clientHandler
	txPool             *light.TxPool
	blockchain         *light.LightChain
	serverPool         *vfc.ServerPool
	serverPoolIterator enode.Iterator
	pruner             *pruner
	merger             *consensus.Merger

	bloomRequests chan chan *bloombits.Retrieval // Channel receiving bloom data retrieval requests
	bloomIndexer  *core.ChainIndexer             // Bloom indexer operating during block imports

	ApiBackend     *LesApiBackend
	eventMux       *event.TypeMux
	engine         consensus.Engine
	accountManager *accounts.Manager
	netRPCService  *ethapi.PublicNetAPI

	p2pServer  *p2p.Server
	p2pConfig  *p2p.Config
	udpEnabled bool

	shutdownTracker *shutdowncheck.ShutdownTracker // Tracks if and when the node has shutdown ungracefully
}

// New creates an instance of the light client.
func New(stack *node.Node, config *ethconfig.Config) (*LightEthereum, error) {
	chainDb, err := stack.OpenDatabase("lightchaindata", config.DatabaseCache, config.DatabaseHandles, "eth/db/chaindata/", false)
	if err != nil {
		return nil, err
	}
	lesDb, err := stack.OpenDatabase("les.client", 0, 0, "eth/db/lesclient/", false)
	if err != nil {
		return nil, err
	}
	chainConfig, genesisHash, genesisErr := core.SetupGenesisBlockWithOverride(chainDb, config.Genesis, config.OverrideArrowGlacier, config.OverrideTerminalTotalDifficulty)
	if _, isCompat := genesisErr.(*params.ConfigCompatError); genesisErr != nil && !isCompat {
		return nil, genesisErr
	}
	log.Info("Initialised chain configuration", "config", chainConfig)

	peers := newServerPeerSet()
	merger := consensus.NewMerger(chainDb)
	leth := &LightEthereum{
		lesCommons: lesCommons{
			genesis:     genesisHash,
			config:      config,
			chainConfig: chainConfig,
			iConfig:     light.DefaultClientIndexerConfig,
			chainDb:     chainDb,
			lesDb:       lesDb,
			closeCh:     make(chan struct{}),
		},
		peers:           peers,
		eventMux:        stack.EventMux(),
		reqDist:         newRequestDistributor(peers, &mclock.System{}),
		accountManager:  stack.AccountManager(),
		merger:          merger,
		engine:          ethconfig.CreateConsensusEngine(stack, chainConfig, config, nil, false, chainDb, nil),
		bloomRequests:   make(chan chan *bloombits.Retrieval),
		bloomIndexer:    core.NewBloomIndexer(chainDb, params.BloomBitsBlocksClient, params.HelperTrieConfirmations),
		p2pServer:       stack.Server(),
		p2pConfig:       &stack.Config().P2P,
		udpEnabled:      stack.Config().P2P.DiscoveryV5,
		shutdownTracker: shutdowncheck.NewShutdownTracker(chainDb),
	}

	var prenegQuery vfc.QueryFunc
	if leth.udpEnabled {
		prenegQuery = leth.prenegQuery
	}
	leth.serverPool, leth.serverPoolIterator = vfc.NewServerPool(lesDb, []byte("serverpool:"), time.Second, prenegQuery, &mclock.System{}, config.UltraLightServers, requestList)
	leth.serverPool.AddMetrics(suggestedTimeoutGauge, totalValueGauge, serverSelectableGauge, serverConnectedGauge, sessionValueMeter, serverDialedMeter)

	leth.retriever = newRetrieveManager(peers, leth.reqDist, leth.serverPool.GetTimeout)
	leth.relay = newLesTxRelay(peers, leth.retriever)

	leth.odr = NewLesOdr(chainDb, light.DefaultClientIndexerConfig, leth.peers, leth.retriever)
	leth.chtIndexer = light.NewChtIndexer(chainDb, leth.odr, params.CHTFrequency, params.HelperTrieConfirmations, config.LightNoPrune)
	leth.bloomTrieIndexer = light.NewBloomTrieIndexer(chainDb, leth.odr, params.BloomBitsBlocksClient, params.BloomTrieFrequency, config.LightNoPrune)
	leth.odr.SetIndexers(leth.chtIndexer, leth.bloomTrieIndexer, leth.bloomIndexer)

	checkpoint := config.Checkpoint
	if checkpoint == nil {
		checkpoint = params.TrustedCheckpoints[genesisHash]
	}
	// Note: NewLightChain adds the trusted checkpoint so it needs an ODR with
	// indexers already set but not started yet
<<<<<<< HEAD
	if leth.blockchain, err = light.NewLightChain(leth.odr, leth.chainConfig, leth.engine, checkpoint, whitelist.NewService(nil)); err != nil {
=======

	const whitelistFeature = false

	checker := whitelist.New(chainDb, whitelistFeature)

	if leth.blockchain, err = light.NewLightChain(leth.odr, leth.chainConfig, leth.engine, checkpoint, checker); err != nil {
>>>>>>> 7bd871f2
		return nil, err
	}
	leth.chainReader = leth.blockchain
	leth.txPool = light.NewTxPool(leth.chainConfig, leth.blockchain, leth.relay)

	// Set up checkpoint oracle.
	leth.oracle = leth.setupOracle(stack, genesisHash, config)

	// Note: AddChildIndexer starts the update process for the child
	leth.bloomIndexer.AddChildIndexer(leth.bloomTrieIndexer)
	leth.chtIndexer.Start(leth.blockchain)
	leth.bloomIndexer.Start(leth.blockchain)

	// Start a light chain pruner to delete useless historical data.
	leth.pruner = newPruner(chainDb, leth.chtIndexer, leth.bloomTrieIndexer)

	// Rewind the chain in case of an incompatible config upgrade.
	if compat, ok := genesisErr.(*params.ConfigCompatError); ok {
		log.Warn("Rewinding chain to upgrade configuration", "err", compat)
		leth.blockchain.SetHead(compat.RewindTo)
		rawdb.WriteChainConfig(chainDb, genesisHash, chainConfig)
	}

	leth.ApiBackend = &LesApiBackend{stack.Config().ExtRPCEnabled(), stack.Config().AllowUnprotectedTxs, leth, nil}
	gpoParams := config.GPO
	if gpoParams.Default == nil {
		gpoParams.Default = config.Miner.GasPrice
	}
	leth.ApiBackend.gpo = gasprice.NewOracle(leth.ApiBackend, gpoParams)

	leth.handler = newClientHandler(config.UltraLightServers, config.UltraLightFraction, checkpoint, leth)
	if leth.handler.ulc != nil {
		log.Warn("Ultra light client is enabled", "trustedNodes", len(leth.handler.ulc.keys), "minTrustedFraction", leth.handler.ulc.fraction)
		leth.blockchain.DisableCheckFreq()
	}

	leth.netRPCService = ethapi.NewPublicNetAPI(leth.p2pServer, leth.config.NetworkId)

	// Register the backend on the node
	stack.RegisterAPIs(leth.APIs())
	stack.RegisterProtocols(leth.Protocols())
	stack.RegisterLifecycle(leth)

	// Successful startup; push a marker and check previous unclean shutdowns.
	leth.shutdownTracker.MarkStartup()

	return leth, nil
}

// VfluxRequest sends a batch of requests to the given node through discv5 UDP TalkRequest and returns the responses
func (s *LightEthereum) VfluxRequest(n *enode.Node, reqs vflux.Requests) vflux.Replies {
	if !s.udpEnabled {
		return nil
	}
	reqsEnc, _ := rlp.EncodeToBytes(&reqs)
	repliesEnc, _ := s.p2pServer.DiscV5.TalkRequest(s.serverPool.DialNode(n), "vfx", reqsEnc)
	var replies vflux.Replies
	if len(repliesEnc) == 0 || rlp.DecodeBytes(repliesEnc, &replies) != nil {
		return nil
	}
	return replies
}

// vfxVersion returns the version number of the "les" service subdomain of the vflux UDP
// service, as advertised in the ENR record
func (s *LightEthereum) vfxVersion(n *enode.Node) uint {
	if n.Seq() == 0 {
		var err error
		if !s.udpEnabled {
			return 0
		}
		if n, err = s.p2pServer.DiscV5.RequestENR(n); n != nil && err == nil && n.Seq() != 0 {
			s.serverPool.Persist(n)
		} else {
			return 0
		}
	}

	var les []rlp.RawValue
	if err := n.Load(enr.WithEntry("les", &les)); err != nil || len(les) < 1 {
		return 0
	}
	var version uint
	rlp.DecodeBytes(les[0], &version) // Ignore additional fields (for forward compatibility).
	return version
}

// prenegQuery sends a capacity query to the given server node to determine whether
// a connection slot is immediately available
func (s *LightEthereum) prenegQuery(n *enode.Node) int {
	if s.vfxVersion(n) < 1 {
		// UDP query not supported, always try TCP connection
		return 1
	}

	var requests vflux.Requests
	requests.Add("les", vflux.CapacityQueryName, vflux.CapacityQueryReq{
		Bias:      180,
		AddTokens: []vflux.IntOrInf{{}},
	})
	replies := s.VfluxRequest(n, requests)
	var cqr vflux.CapacityQueryReply
	if replies.Get(0, &cqr) != nil || len(cqr) != 1 { // Note: Get returns an error if replies is nil
		return -1
	}
	if cqr[0] > 0 {
		return 1
	}
	return 0
}

type LightDummyAPI struct{}

// Etherbase is the address that mining rewards will be send to
func (s *LightDummyAPI) Etherbase() (common.Address, error) {
	return common.Address{}, fmt.Errorf("mining is not supported in light mode")
}

// Coinbase is the address that mining rewards will be send to (alias for Etherbase)
func (s *LightDummyAPI) Coinbase() (common.Address, error) {
	return common.Address{}, fmt.Errorf("mining is not supported in light mode")
}

// Hashrate returns the POW hashrate
func (s *LightDummyAPI) Hashrate() hexutil.Uint {
	return 0
}

// Mining returns an indication if this node is currently mining.
func (s *LightDummyAPI) Mining() bool {
	return false
}

// APIs returns the collection of RPC services the ethereum package offers.
// NOTE, some of these services probably need to be moved to somewhere else.
func (s *LightEthereum) APIs() []rpc.API {
	apis := ethapi.GetAPIs(s.ApiBackend)
	apis = append(apis, s.engine.APIs(s.BlockChain().HeaderChain())...)
	return append(apis, []rpc.API{
		{
			Namespace: "eth",
			Version:   "1.0",
			Service:   &LightDummyAPI{},
			Public:    true,
		}, {
			Namespace: "eth",
			Version:   "1.0",
			Service:   downloader.NewPublicDownloaderAPI(s.handler.downloader, s.eventMux),
			Public:    true,
		}, {
			Namespace: "eth",
			Version:   "1.0",
			Service:   filters.NewPublicFilterAPI(s.ApiBackend, true, 5*time.Minute, false),
			Public:    true,
		}, {
			Namespace: "net",
			Version:   "1.0",
			Service:   s.netRPCService,
			Public:    true,
		}, {
			Namespace: "les",
			Version:   "1.0",
			Service:   NewPrivateLightAPI(&s.lesCommons),
			Public:    false,
		}, {
			Namespace: "vflux",
			Version:   "1.0",
			Service:   s.serverPool.API(),
			Public:    false,
		},
	}...)
}

func (s *LightEthereum) ResetWithGenesisBlock(gb *types.Block) {
	s.blockchain.ResetWithGenesisBlock(gb)
}

func (s *LightEthereum) BlockChain() *light.LightChain      { return s.blockchain }
func (s *LightEthereum) TxPool() *light.TxPool              { return s.txPool }
func (s *LightEthereum) Engine() consensus.Engine           { return s.engine }
func (s *LightEthereum) LesVersion() int                    { return int(ClientProtocolVersions[0]) }
func (s *LightEthereum) Downloader() *downloader.Downloader { return s.handler.downloader }
func (s *LightEthereum) EventMux() *event.TypeMux           { return s.eventMux }
func (s *LightEthereum) Merger() *consensus.Merger          { return s.merger }

// Protocols returns all the currently configured network protocols to start.
func (s *LightEthereum) Protocols() []p2p.Protocol {
	return s.makeProtocols(ClientProtocolVersions, s.handler.runPeer, func(id enode.ID) interface{} {
		if p := s.peers.peer(id.String()); p != nil {
			return p.Info()
		}
		return nil
	}, s.serverPoolIterator)
}

// Start implements node.Lifecycle, starting all internal goroutines needed by the
// light ethereum protocol implementation.
func (s *LightEthereum) Start() error {
	log.Warn("Light client mode is an experimental feature")

	// Regularly update shutdown marker
	s.shutdownTracker.Start()

	if s.udpEnabled && s.p2pServer.DiscV5 == nil {
		s.udpEnabled = false
		log.Error("Discovery v5 is not initialized")
	}
	discovery, err := s.setupDiscovery()
	if err != nil {
		return err
	}
	s.serverPool.AddSource(discovery)
	s.serverPool.Start()
	// Start bloom request workers.
	s.wg.Add(bloomServiceThreads)
	s.startBloomHandlers(params.BloomBitsBlocksClient)
	s.handler.start()

	return nil
}

// Stop implements node.Lifecycle, terminating all internal goroutines used by the
// Ethereum protocol.
func (s *LightEthereum) Stop() error {
	close(s.closeCh)
	s.serverPool.Stop()
	s.peers.close()
	s.reqDist.close()
	s.odr.Stop()
	s.relay.Stop()
	s.bloomIndexer.Close()
	s.chtIndexer.Close()
	s.blockchain.Stop()
	s.handler.stop()
	s.txPool.Stop()
	s.engine.Close()
	s.pruner.close()
	s.eventMux.Stop()
	// Clean shutdown marker as the last thing before closing db
	s.shutdownTracker.Stop()

	s.chainDb.Close()
	s.lesDb.Close()
	s.wg.Wait()
	log.Info("Light ethereum stopped")
	return nil
}<|MERGE_RESOLUTION|>--- conflicted
+++ resolved
@@ -146,16 +146,12 @@
 	}
 	// Note: NewLightChain adds the trusted checkpoint so it needs an ODR with
 	// indexers already set but not started yet
-<<<<<<< HEAD
-	if leth.blockchain, err = light.NewLightChain(leth.odr, leth.chainConfig, leth.engine, checkpoint, whitelist.NewService(nil)); err != nil {
-=======
 
 	const whitelistFeature = false
 
 	checker := whitelist.New(chainDb, whitelistFeature)
 
 	if leth.blockchain, err = light.NewLightChain(leth.odr, leth.chainConfig, leth.engine, checkpoint, checker); err != nil {
->>>>>>> 7bd871f2
 		return nil, err
 	}
 	leth.chainReader = leth.blockchain
