--- conflicted
+++ resolved
@@ -283,12 +283,7 @@
 	if c.HTTPHost == "" {
 		return ""
 	}
-<<<<<<< HEAD
-
-	return fmt.Sprintf("%s:%d", c.HTTPHost, c.HTTPPort)
-=======
 	return net.JoinHostPort(c.HTTPHost, fmt.Sprintf("%d", c.HTTPPort))
->>>>>>> bed84606
 }
 
 // DefaultHTTPEndpoint returns the HTTP endpoint used by default.
@@ -303,12 +298,7 @@
 	if c.WSHost == "" {
 		return ""
 	}
-<<<<<<< HEAD
-
-	return fmt.Sprintf("%s:%d", c.WSHost, c.WSPort)
-=======
 	return net.JoinHostPort(c.WSHost, fmt.Sprintf("%d", c.WSPort))
->>>>>>> bed84606
 }
 
 // DefaultWSEndpoint returns the websocket endpoint used by default.
