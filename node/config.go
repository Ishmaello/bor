--- conflicted
+++ resolved
@@ -23,11 +23,7 @@
 	"path/filepath"
 	"runtime"
 	"strings"
-<<<<<<< HEAD
-	"sync"
 	"time"
-=======
->>>>>>> ea9e62ca
 
 	"github.com/ethereum/go-ethereum/common"
 	"github.com/ethereum/go-ethereum/crypto"
@@ -202,9 +198,13 @@
 	// AllowUnprotectedTxs allows non EIP-155 protected transactions to be send over RPC.
 	AllowUnprotectedTxs bool `toml:",omitempty"`
 
-<<<<<<< HEAD
-	// JWTSecret is the hex-encoded jwt secret.
+	// JWTSecret is the path to the hex-encoded jwt secret.
 	JWTSecret string `toml:",omitempty"`
+
+	// EnablePersonal enables the deprecated personal namespace.
+	EnablePersonal bool `toml:"-"`
+
+	DBEngine string `toml:",omitempty"`
 
 	// Maximum number of messages in a batch
 	RPCBatchLimit uint64 `toml:",omitempty"`
@@ -213,15 +213,6 @@
 	WSJsonRPCExecutionPoolRequestTimeout   time.Duration `toml:",omitempty"`
 	HTTPJsonRPCExecutionPoolSize           uint64        `toml:",omitempty"`
 	HTTPJsonRPCExecutionPoolRequestTimeout time.Duration `toml:",omitempty"`
-=======
-	// JWTSecret is the path to the hex-encoded jwt secret.
-	JWTSecret string `toml:",omitempty"`
-
-	// EnablePersonal enables the deprecated personal namespace.
-	EnablePersonal bool `toml:"-"`
-
-	DBEngine string `toml:",omitempty"`
->>>>>>> ea9e62ca
 }
 
 // IPCEndpoint resolves an IPC endpoint based on a configured value, taking into
