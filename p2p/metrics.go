--- conflicted
+++ resolved
@@ -112,18 +112,6 @@
 	if !metrics.Enabled {
 		return conn
 	}
-<<<<<<< HEAD
-	// Bump the connection counters and wrap the connection
-	if ingress {
-		ingressConnectMeter.Mark(1)
-	} else {
-		egressConnectMeter.Mark(1)
-	}
-
-	activePeerGauge.Inc(1)
-
-=======
->>>>>>> bed84606
 	return &meteredConn{Conn: conn}
 }
 
@@ -143,18 +131,4 @@
 	egressTrafficMeter.Mark(int64(n))
 
 	return n, err
-<<<<<<< HEAD
-}
-
-// Close delegates a close operation to the underlying connection, unregisters
-// the peer from the traffic registries and emits close event.
-func (c *meteredConn) Close() error {
-	err := c.Conn.Close()
-	if err == nil {
-		activePeerGauge.Dec(1)
-	}
-
-	return err
-=======
->>>>>>> bed84606
 }