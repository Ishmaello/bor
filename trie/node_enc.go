--- conflicted
+++ resolved
@@ -64,36 +64,6 @@
 	w.WriteBytes(n)
 }
 
-<<<<<<< HEAD
-func (n rawFullNode) encode(w rlp.EncoderBuffer) {
-	offset := w.List()
-
-	for _, c := range n {
-		if c != nil {
-			c.encode(w)
-		} else {
-			w.Write(rlp.EmptyString)
-		}
-	}
-
-	w.ListEnd(offset)
-}
-
-func (n *rawShortNode) encode(w rlp.EncoderBuffer) {
-	offset := w.List()
-	w.WriteBytes(n.Key)
-
-	if n.Val != nil {
-		n.Val.encode(w)
-	} else {
-		w.Write(rlp.EmptyString)
-	}
-
-	w.ListEnd(offset)
-}
-
-=======
->>>>>>> bed84606
 func (n rawNode) encode(w rlp.EncoderBuffer) {
 	w.Write(n)
 }