--- conflicted
+++ resolved
@@ -40,10 +40,7 @@
 	"github.com/ethereum/go-ethereum/miner"
 	"github.com/ethereum/go-ethereum/node"
 	"github.com/ethereum/go-ethereum/p2p"
-<<<<<<< HEAD
-=======
 	"github.com/ethereum/go-ethereum/p2p/enode"
->>>>>>> 19fe8b41
 	"github.com/ethereum/go-ethereum/params"
 	"github.com/ethereum/go-ethereum/tests/bor/mocks"
 )
@@ -409,8 +406,6 @@
 	return (number+1)%sprintSize == 0
 }
 
-<<<<<<< HEAD
-=======
 func InitGenesis(t *testing.T, faucets []*ecdsa.PrivateKey, fileLocation string, sprintSize uint64) *core.Genesis {
 	t.Helper()
 
@@ -433,7 +428,6 @@
 	return genesis
 }
 
->>>>>>> 19fe8b41
 func InitMiner(genesis *core.Genesis, privKey *ecdsa.PrivateKey, withoutHeimdall bool) (*node.Node, *eth.Ethereum, error) {
 	// Define the basic configurations for the Ethereum node
 	datadir, _ := ioutil.TempDir("", "")
@@ -454,10 +448,6 @@
 	if err != nil {
 		return nil, nil, err
 	}
-<<<<<<< HEAD
-=======
-
->>>>>>> 19fe8b41
 	ethBackend, err := eth.New(stack, &ethconfig.Config{
 		Genesis:         genesis,
 		NetworkId:       genesis.Config.ChainID.Uint64(),
@@ -475,10 +465,6 @@
 		},
 		WithoutHeimdall: withoutHeimdall,
 	})
-<<<<<<< HEAD
-=======
-
->>>>>>> 19fe8b41
 	if err != nil {
 		return nil, nil, err
 	}
@@ -489,34 +475,23 @@
 	n, p := keystore.StandardScryptN, keystore.StandardScryptP
 	kStore := keystore.NewKeyStore(keydir, n, p)
 
-<<<<<<< HEAD
-	kStore.ImportECDSA(privKey, "")
+	_, err = kStore.ImportECDSA(privKey, "")
+
+	if err != nil {
+		return nil, nil, err
+	}
+
 	acc := kStore.Accounts()[0]
-	kStore.Unlock(acc, "")
+	err = kStore.Unlock(acc, "")
+
+	if err != nil {
+		return nil, nil, err
+	}
+
 	// proceed to authorize the local account manager in any case
 	ethBackend.AccountManager().AddBackend(kStore)
 
-	// ethBackend.AccountManager().AddBackend()
 	err = stack.Start()
-=======
-	_, err = kStore.ImportECDSA(privKey, "")
-
-	if err != nil {
-		return nil, nil, err
-	}
-
-	acc := kStore.Accounts()[0]
-	err = kStore.Unlock(acc, "")
-
-	if err != nil {
-		return nil, nil, err
-	}
-
-	// proceed to authorize the local account manager in any case
-	ethBackend.AccountManager().AddBackend(kStore)
-
-	err = stack.Start()
-
->>>>>>> 19fe8b41
+
 	return stack, ethBackend, err
 }