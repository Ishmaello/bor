--- conflicted
+++ resolved
@@ -10,10 +10,7 @@
 	"io"
 	"math/big"
 	"os"
-<<<<<<< HEAD
-=======
 	"sync"
->>>>>>> 19fe8b41
 	"testing"
 	"time"
 
@@ -49,10 +46,7 @@
 	pkey1, _ = crypto.HexToECDSA("b71c71a67e1177ad4e901695e1b4b9ee17ae16c6668d313eac2f96dbcda3f291")
 	// addr2 = 0x9fB29AAc15b9A4B7F17c3385939b007540f4d791
 	pkey2, _ = crypto.HexToECDSA("9b28f36fbd67381120752d6172ecdcf10e06ab2d9a1367aac00cdcd6ac7855d3")
-<<<<<<< HEAD
 	keys     = []*ecdsa.PrivateKey{pkey1, pkey2}
-=======
->>>>>>> 19fe8b41
 )
 
 func TestValidatorWentOffline(t *testing.T) {
@@ -67,12 +61,8 @@
 	}
 
 	// Create an Ethash network based off of the Ropsten config
-<<<<<<< HEAD
-	genesis := InitGenesis(t, faucets, "./testdata/genesis_2val.json")
-=======
 	// Generate a batch of accounts to seal and fund with
 	genesis := InitGenesis(t, faucets, "./testdata/genesis_2val.json", 8)
->>>>>>> 19fe8b41
 
 	var (
 		stacks []*node.Node
@@ -220,8 +210,6 @@
 
 	// check node1 has block mined by node1
 	assert.Equal(t, authorVal1, nodes[0].AccountManager().Accounts()[0])
-<<<<<<< HEAD
-=======
 }
 
 func TestForkWithBlockTime(t *testing.T) {
@@ -373,7 +361,6 @@
 		})
 
 	}
->>>>>>> 19fe8b41
 
 }
 
