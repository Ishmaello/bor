--- conflicted
+++ resolved
@@ -236,11 +236,6 @@
 			log.Info("Skipping batch as all blocks present", "batch", batch, "first", blocks[0].Hash(), "last", blocks[i-1].Hash())
 			continue
 		}
-<<<<<<< HEAD
-
-		if _, err := chain.InsertChain(missing); err != nil {
-			return fmt.Errorf("invalid block %d: %v", n, err)
-=======
 		if failindex, err := chain.InsertChain(missing); err != nil {
 			var failnumber uint64
 			if failindex > 0 && failindex < len(missing) {
@@ -249,7 +244,6 @@
 				failnumber = missing[0].NumberU64()
 			}
 			return fmt.Errorf("invalid block %d: %v", failnumber, err)
->>>>>>> bed84606
 		}
 	}
 
