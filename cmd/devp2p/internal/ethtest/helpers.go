--- conflicted
+++ resolved
@@ -80,19 +80,6 @@
 	return conn, nil
 }
 
-// dial66 attempts to dial the given node and perform a handshake,
-// returning the created Conn with additional snap/1 capabilities if
-// successful.
-func (s *Suite) dialSnap() (*Conn, error) {
-	conn, err := s.dial66()
-	if err != nil {
-		return nil, fmt.Errorf("dial failed: %v", err)
-	}
-	conn.caps = append(conn.caps, p2p.Cap{Name: "snap", Version: 1})
-	conn.ourHighestSnapProtoVersion = 1
-	return conn, nil
-}
-
 // peer performs both the protocol handshake and the status message
 // exchange with the node in order to peer with it.
 func (c *Conn) peer(chain *Chain, status *Status) error {
@@ -267,20 +254,6 @@
 	defer c.SetReadDeadline(time.Time{})
 	c.SetReadDeadline(time.Now().Add(20 * time.Second))
 
-<<<<<<< HEAD
-func (c *Conn) snapRequest(msg Message, id uint64, chain *Chain) (Message, error) {
-	defer c.SetReadDeadline(time.Time{})
-	c.SetReadDeadline(time.Now().Add(5 * time.Second))
-	if err := c.Write(msg); err != nil {
-		return nil, fmt.Errorf("could not write to connection: %v", err)
-	}
-	return c.ReadSnap(id)
-}
-
-// getBlockHeaders66 executes the given `GetBlockHeaders` request over the eth66 protocol.
-func getBlockHeaders66(chain *Chain, conn *Conn, request *GetBlockHeaders, id uint64) (BlockHeaders, error) {
-=======
->>>>>>> ea9e62ca
 	// write request
 	request.RequestId = reqID
 	if err := c.Write(request); err != nil {
