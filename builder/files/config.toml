--- conflicted
+++ resolved
@@ -71,10 +71,7 @@
   # etherbase = "VALIDATOR ADDRESS"
   # extradata = ""
   # recommit = "2m5s"
-<<<<<<< HEAD
-=======
   # commitinterrupt = true
->>>>>>> 5c912641
 
 
 # [jsonrpc]
@@ -175,13 +172,10 @@
   # period = 0
   # gaslimit = 11500000
 
-<<<<<<< HEAD
-=======
 # [parallelevm]
   # enable = true
   # procs = 8
 
->>>>>>> 5c912641
 # [pprof]
 #   pprof = false
 #   port = 6060
