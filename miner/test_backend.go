package miner

import (
	"context"
	"crypto/rand"
	"errors"
	"fmt"
	"math/big"
	"os"
	"sync/atomic"
	"time"

	"github.com/ethereum/go-ethereum/accounts"
	"github.com/ethereum/go-ethereum/common"
	cmath "github.com/ethereum/go-ethereum/common/math"
	"github.com/ethereum/go-ethereum/common/tracing"
	"github.com/ethereum/go-ethereum/consensus"
	"github.com/ethereum/go-ethereum/consensus/bor"
	"github.com/ethereum/go-ethereum/consensus/clique"
	"github.com/ethereum/go-ethereum/consensus/ethash"
	"github.com/ethereum/go-ethereum/core"
	"github.com/ethereum/go-ethereum/core/state"
	"github.com/ethereum/go-ethereum/core/types"
	"github.com/ethereum/go-ethereum/core/vm"
	"github.com/ethereum/go-ethereum/crypto"
	"github.com/ethereum/go-ethereum/ethdb"
	"github.com/ethereum/go-ethereum/event"
	"github.com/ethereum/go-ethereum/log"
	"github.com/ethereum/go-ethereum/params"

	"go.opentelemetry.io/otel"
	"go.opentelemetry.io/otel/attribute"
	"go.opentelemetry.io/otel/trace"
<<<<<<< HEAD
=======

	lru "github.com/hashicorp/golang-lru"
>>>>>>> 5c912641
)

const (
	// testCode is the testing contract binary code which will initialises some
	// variables in constructor
	testCode = "0x60806040527fffffffffffffffffffffffffffffffffffffffffffffffffffffffffffffff0060005534801561003457600080fd5b5060fc806100436000396000f3fe6080604052348015600f57600080fd5b506004361060325760003560e01c80630c4dae8814603757806398a213cf146053575b600080fd5b603d607e565b6040518082815260200191505060405180910390f35b607c60048036036020811015606757600080fd5b81019080803590602001909291905050506084565b005b60005481565b806000819055507fe9e44f9f7da8c559de847a3232b57364adc0354f15a2cd8dc636d54396f9587a6000546040518082815260200191505060405180910390a15056fea265627a7a723058208ae31d9424f2d0bc2a3da1a5dd659db2d71ec322a17db8f87e19e209e3a1ff4a64736f6c634300050a0032"

	// testGas is the gas required for contract deployment.
	testGas = 144109

	storageContractByteCode   = "608060405234801561001057600080fd5b50610150806100206000396000f3fe608060405234801561001057600080fd5b50600436106100365760003560e01c80632e64cec11461003b5780636057361d14610059575b600080fd5b610043610075565b60405161005091906100a1565b60405180910390f35b610073600480360381019061006e91906100ed565b61007e565b005b60008054905090565b8060008190555050565b6000819050919050565b61009b81610088565b82525050565b60006020820190506100b66000830184610092565b92915050565b600080fd5b6100ca81610088565b81146100d557600080fd5b50565b6000813590506100e7816100c1565b92915050565b600060208284031215610103576101026100bc565b5b6000610111848285016100d8565b9150509291505056fea2646970667358221220322c78243e61b783558509c9cc22cb8493dde6925aa5e89a08cdf6e22f279ef164736f6c63430008120033"
	storageContractTxCallData = "0x6057361d0000000000000000000000000000000000000000000000000000000000000001"
	storageCallTxGas          = 100000
)

func init() {
	signer := types.LatestSigner(params.TestChainConfig)

	tx1 := types.MustSignNewTx(testBankKey, signer, &types.AccessListTx{
		ChainID:  params.TestChainConfig.ChainID,
		Nonce:    0,
		To:       &testUserAddress,
		Value:    big.NewInt(1000),
		Gas:      params.TxGas,
		GasPrice: big.NewInt(params.InitialBaseFee),
	})

	pendingTxs = append(pendingTxs, tx1)

	tx2 := types.MustSignNewTx(testBankKey, signer, &types.LegacyTx{
		Nonce:    1,
		To:       &testUserAddress,
		Value:    big.NewInt(1000),
		Gas:      params.TxGas,
		GasPrice: big.NewInt(params.InitialBaseFee),
	})

	newTxs = append(newTxs, tx2)
}

// testWorkerBackend implements worker.Backend interfaces and wraps all information needed during the testing.
type testWorkerBackend struct {
	DB         ethdb.Database
	txPool     *core.TxPool
	chain      *core.BlockChain
	Genesis    *core.Genesis
	uncleBlock *types.Block
}

func newTestWorkerBackend(t TensingObject, chainConfig *params.ChainConfig, engine consensus.Engine, db ethdb.Database, n int) *testWorkerBackend {
	var gspec = core.Genesis{
		Config:   chainConfig,
		Alloc:    core.GenesisAlloc{TestBankAddress: {Balance: testBankFunds}},
		GasLimit: 30_000_000,
	}

	switch e := engine.(type) {
	case *bor.Bor:
		gspec.ExtraData = make([]byte, 32+common.AddressLength+crypto.SignatureLength)
		copy(gspec.ExtraData[32:32+common.AddressLength], TestBankAddress.Bytes())
		e.Authorize(TestBankAddress, func(account accounts.Account, s string, data []byte) ([]byte, error) {
			return crypto.Sign(crypto.Keccak256(data), testBankKey)
		})
	case *clique.Clique:
		gspec.ExtraData = make([]byte, 32+common.AddressLength+crypto.SignatureLength)
		copy(gspec.ExtraData[32:32+common.AddressLength], TestBankAddress.Bytes())
		e.Authorize(TestBankAddress, func(account accounts.Account, s string, data []byte) ([]byte, error) {
			return crypto.Sign(crypto.Keccak256(data), testBankKey)
		})
	case *ethash.Ethash:
	default:
		t.Fatalf("unexpected consensus engine type: %T", engine)
	}

	genesis := gspec.MustCommit(db)

	chain, _ := core.NewBlockChain(db, &core.CacheConfig{TrieDirtyDisabled: true}, gspec.Config, engine, vm.Config{}, nil, nil, nil)
	txpool := core.NewTxPool(testTxPoolConfig, chainConfig, chain)

	// Generate a small n-block chain and an uncle block for it
	if n > 0 {
		blocks, _ := core.GenerateChain(chainConfig, genesis, engine, db, n, func(i int, gen *core.BlockGen) {
			gen.SetCoinbase(TestBankAddress)
		})
		if _, err := chain.InsertChain(blocks); err != nil {
			t.Fatalf("failed to insert origin chain: %v", err)
		}
	}

	parent := genesis
	if n > 0 {
		parent = chain.GetBlockByHash(chain.CurrentBlock().ParentHash())
	}

	blocks, _ := core.GenerateChain(chainConfig, parent, engine, db, 1, func(i int, gen *core.BlockGen) {
		gen.SetCoinbase(testUserAddress)
	})

	return &testWorkerBackend{
		DB:         db,
		chain:      chain,
		txPool:     txpool,
		Genesis:    &gspec,
		uncleBlock: blocks[0],
	}
}

func (b *testWorkerBackend) BlockChain() *core.BlockChain { return b.chain }
func (b *testWorkerBackend) TxPool() *core.TxPool         { return b.txPool }
func (b *testWorkerBackend) StateAtBlock(block *types.Block, reexec uint64, base *state.StateDB, checkLive bool, preferDisk bool) (statedb *state.StateDB, err error) {
	return nil, errors.New("not supported")
}

func (b *testWorkerBackend) newRandomUncle() (*types.Block, error) {
	var parent *types.Block

	cur := b.chain.CurrentBlock()

	if cur.NumberU64() == 0 {
		parent = b.chain.Genesis()
	} else {
		parent = b.chain.GetBlockByHash(b.chain.CurrentBlock().ParentHash())
	}

	var err error

	blocks, _ := core.GenerateChain(b.chain.Config(), parent, b.chain.Engine(), b.DB, 1, func(i int, gen *core.BlockGen) {
		var addr = make([]byte, common.AddressLength)

		_, err = rand.Read(addr)
		if err != nil {
			return
		}

		gen.SetCoinbase(common.BytesToAddress(addr))
	})

	return blocks[0], err
}

// newRandomTx creates a new transaction.
func (b *testWorkerBackend) newRandomTx(creation bool) *types.Transaction {
	var tx *types.Transaction

	gasPrice := big.NewInt(10 * params.InitialBaseFee)

	if creation {
		tx, _ = types.SignTx(types.NewContractCreation(b.txPool.Nonce(TestBankAddress), big.NewInt(0), testGas, gasPrice, common.FromHex(testCode)), types.HomesteadSigner{}, testBankKey)
	} else {
		tx, _ = types.SignTx(types.NewTransaction(b.txPool.Nonce(TestBankAddress), testUserAddress, big.NewInt(1000), params.TxGas, gasPrice, nil), types.HomesteadSigner{}, testBankKey)
	}

	return tx
}

<<<<<<< HEAD
func NewTestWorker(t TensingObject, chainConfig *params.ChainConfig, engine consensus.Engine, db ethdb.Database, blocks int, noempty uint32, delay uint) (*worker, *testWorkerBackend, func()) {
=======
// newRandomTxWithNonce creates a new transaction with the given nonce.
func (b *testWorkerBackend) newRandomTxWithNonce(creation bool, nonce uint64) *types.Transaction {
	var tx *types.Transaction

	gasPrice := big.NewInt(100 * params.InitialBaseFee)

	if creation {
		tx, _ = types.SignTx(types.NewContractCreation(b.txPool.Nonce(TestBankAddress), big.NewInt(0), testGas, gasPrice, common.FromHex(testCode)), types.HomesteadSigner{}, testBankKey)
	} else {
		tx, _ = types.SignTx(types.NewTransaction(nonce, testUserAddress, big.NewInt(1000), params.TxGas, gasPrice, nil), types.HomesteadSigner{}, testBankKey)
	}

	return tx
}

// newRandomTxWithGas creates a new transaction to deploy a storage smart contract.
func (b *testWorkerBackend) newStorageCreateContractTx() (*types.Transaction, common.Address) {
	var tx *types.Transaction

	gasPrice := big.NewInt(10 * params.InitialBaseFee)

	tx, _ = types.SignTx(types.NewContractCreation(b.txPool.Nonce(TestBankAddress), big.NewInt(0), testGas, gasPrice, common.FromHex(storageContractByteCode)), types.HomesteadSigner{}, testBankKey)
	contractAddr := crypto.CreateAddress(TestBankAddress, b.txPool.Nonce(TestBankAddress))

	return tx, contractAddr
}

// newStorageContractCallTx creates a new transaction to call a storage smart contract.
func (b *testWorkerBackend) newStorageContractCallTx(to common.Address, nonce uint64) *types.Transaction {
	var tx *types.Transaction

	gasPrice := big.NewInt(10 * params.InitialBaseFee)

	tx, _ = types.SignTx(types.NewTransaction(nonce, to, nil, storageCallTxGas, gasPrice, common.FromHex(storageContractTxCallData)), types.HomesteadSigner{}, testBankKey)

	return tx
}

// NewTestWorker creates a new test worker with the given parameters.
func NewTestWorker(t TensingObject, chainConfig *params.ChainConfig, engine consensus.Engine, db ethdb.Database, blocks int, noempty uint32, delay uint, opcodeDelay uint) (*worker, *testWorkerBackend, func()) {
>>>>>>> 5c912641
	backend := newTestWorkerBackend(t, chainConfig, engine, db, blocks)
	backend.txPool.AddLocals(pendingTxs)

	var w *worker

<<<<<<< HEAD
	if delay != 0 {
		//nolint:staticcheck
		w = newWorkerWithDelay(testConfig, chainConfig, engine, backend, new(event.TypeMux), nil, false, delay)
=======
	if delay != 0 || opcodeDelay != 0 {
		//nolint:staticcheck
		w = newWorkerWithDelay(testConfig, chainConfig, engine, backend, new(event.TypeMux), nil, false, delay, opcodeDelay)
>>>>>>> 5c912641
	} else {
		//nolint:staticcheck
		w = newWorker(testConfig, chainConfig, engine, backend, new(event.TypeMux), nil, false)
	}

	w.setEtherbase(TestBankAddress)

	// enable empty blocks
	w.noempty = noempty

	return w, backend, w.close
}

<<<<<<< HEAD
//nolint:staticcheck
func newWorkerWithDelay(config *Config, chainConfig *params.ChainConfig, engine consensus.Engine, eth Backend, mux *event.TypeMux, isLocalBlock func(header *types.Header) bool, init bool, delay uint) *worker {
	worker := &worker{
		config:             config,
		chainConfig:        chainConfig,
		engine:             engine,
		eth:                eth,
		mux:                mux,
		chain:              eth.BlockChain(),
		isLocalBlock:       isLocalBlock,
		localUncles:        make(map[common.Hash]*types.Block),
		remoteUncles:       make(map[common.Hash]*types.Block),
		unconfirmed:        newUnconfirmedBlocks(eth.BlockChain(), sealingLogAtDepth),
		pendingTasks:       make(map[common.Hash]*task),
		txsCh:              make(chan core.NewTxsEvent, txChanSize),
		chainHeadCh:        make(chan core.ChainHeadEvent, chainHeadChanSize),
		chainSideCh:        make(chan core.ChainSideEvent, chainSideChanSize),
		newWorkCh:          make(chan *newWorkReq),
		getWorkCh:          make(chan *getWorkReq),
		taskCh:             make(chan *task),
		resultCh:           make(chan *types.Block, resultQueueSize),
		exitCh:             make(chan struct{}),
		startCh:            make(chan struct{}, 1),
		resubmitIntervalCh: make(chan time.Duration),
		resubmitAdjustCh:   make(chan *intervalAdjust, resubmitAdjustChanSize),
		noempty:            1,
=======
// newWorkerWithDelay is newWorker() with extra params to induce artficial delays for tests such as commit-interrupt.
// nolint:staticcheck
func newWorkerWithDelay(config *Config, chainConfig *params.ChainConfig, engine consensus.Engine, eth Backend, mux *event.TypeMux, isLocalBlock func(header *types.Header) bool, init bool, delay uint, opcodeDelay uint) *worker {
	worker := &worker{
		config:              config,
		chainConfig:         chainConfig,
		engine:              engine,
		eth:                 eth,
		mux:                 mux,
		chain:               eth.BlockChain(),
		isLocalBlock:        isLocalBlock,
		localUncles:         make(map[common.Hash]*types.Block),
		remoteUncles:        make(map[common.Hash]*types.Block),
		unconfirmed:         newUnconfirmedBlocks(eth.BlockChain(), sealingLogAtDepth),
		pendingTasks:        make(map[common.Hash]*task),
		txsCh:               make(chan core.NewTxsEvent, txChanSize),
		chainHeadCh:         make(chan core.ChainHeadEvent, chainHeadChanSize),
		chainSideCh:         make(chan core.ChainSideEvent, chainSideChanSize),
		newWorkCh:           make(chan *newWorkReq),
		getWorkCh:           make(chan *getWorkReq),
		taskCh:              make(chan *task),
		resultCh:            make(chan *types.Block, resultQueueSize),
		exitCh:              make(chan struct{}),
		startCh:             make(chan struct{}, 1),
		resubmitIntervalCh:  make(chan time.Duration),
		resubmitAdjustCh:    make(chan *intervalAdjust, resubmitAdjustChanSize),
		noempty:             1,
		interruptCommitFlag: config.CommitInterruptFlag,
>>>>>>> 5c912641
	}
	worker.profileCount = new(int32)
	// Subscribe NewTxsEvent for tx pool
	worker.txsSub = eth.TxPool().SubscribeNewTxsEvent(worker.txsCh)
	// Subscribe events for blockchain
	worker.chainHeadSub = eth.BlockChain().SubscribeChainHeadEvent(worker.chainHeadCh)
	worker.chainSideSub = eth.BlockChain().SubscribeChainSideEvent(worker.chainSideCh)

<<<<<<< HEAD
=======
	interruptedTxCache, err := lru.New(vm.InterruptedTxCacheSize)
	if err != nil {
		log.Warn("Failed to create interrupted tx cache", "err", err)
	}

	worker.interruptedTxCache = &vm.TxCache{
		Cache: interruptedTxCache,
	}

	if !worker.interruptCommitFlag {
		worker.noempty = 0
	}

>>>>>>> 5c912641
	// Sanitize recommit interval if the user-specified one is too short.
	recommit := worker.config.Recommit
	if recommit < minRecommitInterval {
		log.Warn("Sanitizing miner recommit interval", "provided", recommit, "updated", minRecommitInterval)
		recommit = minRecommitInterval
	}

	ctx := tracing.WithTracer(context.Background(), otel.GetTracerProvider().Tracer("MinerWorker"))

	worker.wg.Add(4)

<<<<<<< HEAD
	go worker.mainLoopWithDelay(ctx, delay)
=======
	go worker.mainLoopWithDelay(ctx, delay, opcodeDelay)
>>>>>>> 5c912641
	go worker.newWorkLoop(ctx, recommit)
	go worker.resultLoop()
	go worker.taskLoop()

	// Submit first work to initialize pending state.
	if init {
		worker.startCh <- struct{}{}
	}

	return worker
}

<<<<<<< HEAD
// nolint:gocognit
func (w *worker) mainLoopWithDelay(ctx context.Context, delay uint) {
=======
// mainLoopWithDelay is mainLoop() with extra params to induce artficial delays for tests such as commit-interrupt.
// nolint:gocognit
func (w *worker) mainLoopWithDelay(ctx context.Context, delay uint, opcodeDelay uint) {
>>>>>>> 5c912641
	defer w.wg.Done()
	defer w.txsSub.Unsubscribe()
	defer w.chainHeadSub.Unsubscribe()
	defer w.chainSideSub.Unsubscribe()
	defer func() {
		if w.current != nil {
			w.current.discard()
		}
	}()

	cleanTicker := time.NewTicker(time.Second * 10)
	defer cleanTicker.Stop()

	for {
		select {
		case req := <-w.newWorkCh:
			//nolint:contextcheck
<<<<<<< HEAD
			w.commitWorkWithDelay(req.ctx, req.interrupt, req.noempty, req.timestamp, delay)
=======
			w.commitWorkWithDelay(req.ctx, req.interrupt, req.noempty, req.timestamp, delay, opcodeDelay)
>>>>>>> 5c912641

		case req := <-w.getWorkCh:
			//nolint:contextcheck
			block, err := w.generateWork(req.ctx, req.params)
			if err != nil {
				req.err = err
				req.result <- nil
			} else {
				req.result <- block
			}

		case ev := <-w.chainSideCh:
			// Short circuit for duplicate side blocks
			if _, exist := w.localUncles[ev.Block.Hash()]; exist {
				continue
			}

			if _, exist := w.remoteUncles[ev.Block.Hash()]; exist {
				continue
			}

			// Add side block to possible uncle block set depending on the author.
			if w.isLocalBlock != nil && w.isLocalBlock(ev.Block.Header()) {
				w.localUncles[ev.Block.Hash()] = ev.Block
			} else {
				w.remoteUncles[ev.Block.Hash()] = ev.Block
			}

			// If our sealing block contains less than 2 uncle blocks,
			// add the new uncle block if valid and regenerate a new
			// sealing block for higher profit.
			if w.isRunning() && w.current != nil && len(w.current.uncles) < 2 {
				start := time.Now()
				if err := w.commitUncle(w.current, ev.Block.Header()); err == nil {
					commitErr := w.commit(ctx, w.current.copy(), nil, true, start)
					if commitErr != nil {
						log.Error("error while committing work for mining", "err", commitErr)
					}
				}
			}

		case <-cleanTicker.C:
			chainHead := w.chain.CurrentBlock()
			for hash, uncle := range w.localUncles {
				if uncle.NumberU64()+staleThreshold <= chainHead.NumberU64() {
					delete(w.localUncles, hash)
				}
			}

			for hash, uncle := range w.remoteUncles {
				if uncle.NumberU64()+staleThreshold <= chainHead.NumberU64() {
					delete(w.remoteUncles, hash)
				}
			}

		case ev := <-w.txsCh:
			// Apply transactions to the pending state if we're not sealing
			//
			// Note all transactions received may not be continuous with transactions
			// already included in the current sealing block. These transactions will
			// be automatically eliminated.
<<<<<<< HEAD
=======
			// nolint : nestif
>>>>>>> 5c912641
			if !w.isRunning() && w.current != nil {
				// If block is already full, abort
				if gp := w.current.gasPool; gp != nil && gp.Gas() < params.TxGas {
					continue
				}

				txs := make(map[common.Address]types.Transactions)

				for _, tx := range ev.Txs {
					acc, _ := types.Sender(w.current.signer, tx)
					txs[acc] = append(txs[acc], tx)
				}

				txset := types.NewTransactionsByPriceAndNonce(w.current.signer, txs, cmath.FromBig(w.current.header.BaseFee))
				tcount := w.current.tcount

<<<<<<< HEAD
				//nolint:contextcheck
				w.commitTransactions(w.current, txset, nil, context.Background())
=======
				var interruptCtx = context.Background()
				stopFn := func() {}
				defer func() {
					stopFn()
				}()

				if w.interruptCommitFlag {
					interruptCtx, stopFn = getInterruptTimer(ctx, w.current, w.chain.CurrentBlock())
					// nolint : staticcheck
					interruptCtx = vm.PutCache(interruptCtx, w.interruptedTxCache)
				}

				w.commitTransactionsWithDelay(w.current, txset, nil, interruptCtx)
>>>>>>> 5c912641

				// Only update the snapshot if any new transactions were added
				// to the pending block
				if tcount != w.current.tcount {
					w.updateSnapshot(w.current)
				}
<<<<<<< HEAD
=======

				stopFn()
>>>>>>> 5c912641
			} else {
				// Special case, if the consensus engine is 0 period clique(dev mode),
				// submit sealing work here since all empty submission will be rejected
				// by clique. Of course the advance sealing(empty submission) is disabled.
				if w.chainConfig.Clique != nil && w.chainConfig.Clique.Period == 0 {
					w.commitWork(ctx, nil, true, time.Now().Unix())
				}
			}

			atomic.AddInt32(&w.newTxs, int32(len(ev.Txs)))

		// System stopped
		case <-w.exitCh:
			return
		case <-w.txsSub.Err():
			return
		case <-w.chainHeadSub.Err():
			return
		case <-w.chainSideSub.Err():
			return
		}
	}
}

<<<<<<< HEAD
// nolint:gocognit
func (w *worker) commitTransactionsWithDelay(env *environment, txs *types.TransactionsByPriceAndNonce, interrupt *int32, interruptCtx context.Context, delay uint) bool {
	gasLimit := env.header.GasLimit
	if env.gasPool == nil {
		env.gasPool = new(core.GasPool).AddGas(gasLimit)
	}

	var coalescedLogs []*types.Log

	initialGasLimit := env.gasPool.Gas()
	initialTxs := txs.GetTxs()

	var breakCause string

	defer func() {
		log.OnDebug(func(lg log.Logging) {
			lg("commitTransactions-stats",
				"initialTxsCount", initialTxs,
				"initialGasLimit", initialGasLimit,
				"resultTxsCount", txs.GetTxs(),
				"resultGapPool", env.gasPool.Gas(),
				"exitCause", breakCause)
		})
	}()

mainloop:
	for {
		// case of interrupting by timeout
		if interruptCtx != nil {
			// case of interrupting by timeout
			select {
			case <-interruptCtx.Done():
				commitInterruptCounter.Inc(1)
				log.Warn("Tx Level Interrupt")
				break mainloop
			default:
			}
		}
		// In the following three cases, we will interrupt the execution of the transaction.
		// (1) new head block event arrival, the interrupt signal is 1
		// (2) worker start or restart, the interrupt signal is 1
		// (3) worker recreate the sealing block with any newly arrived transactions, the interrupt signal is 2.
		// For the first two cases, the semi-finished work will be discarded.
		// For the third case, the semi-finished work will be submitted to the consensus engine.
		if interrupt != nil && atomic.LoadInt32(interrupt) != commitInterruptNone {
			// Notify resubmit loop to increase resubmitting interval due to too frequent commits.
			if atomic.LoadInt32(interrupt) == commitInterruptResubmit {
				ratio := float64(gasLimit-env.gasPool.Gas()) / float64(gasLimit)
				if ratio < 0.1 {
					// nolint:goconst
					ratio = 0.1
				}
				w.resubmitAdjustCh <- &intervalAdjust{
					ratio: ratio,
					inc:   true,
				}
			}
			// nolint:goconst
			breakCause = "interrupt"
			return atomic.LoadInt32(interrupt) == commitInterruptNewHead
		}
		// If we don't have enough gas for any further transactions then we're done
		if env.gasPool.Gas() < params.TxGas {
			log.Trace("Not enough gas for further transactions", "have", env.gasPool, "want", params.TxGas)
			// nolint:goconst
			breakCause = "Not enough gas for further transactions"
			break
		}
		// Retrieve the next transaction and abort if all done
		tx := txs.Peek()
		if tx == nil {
			// nolint:goconst
			breakCause = "all transactions has been included"
			break
		}
		// Error may be ignored here. The error has already been checked
		// during transaction acceptance is the transaction pool.
		//
		// We use the eip155 signer regardless of the current hf.
		from, _ := types.Sender(env.signer, tx)
		// Check whether the tx is replay protected. If we're not in the EIP155 hf
		// phase, start ignoring the sender until we do.
		if tx.Protected() && !w.chainConfig.IsEIP155(env.header.Number) {
			log.Trace("Ignoring reply protected transaction", "hash", tx.Hash(), "eip155", w.chainConfig.EIP155Block)

			txs.Pop()
			continue
		}
		// Start executing the transaction
		env.state.Prepare(tx.Hash(), env.tcount)

		var start time.Time

		log.OnDebug(func(log.Logging) {
			start = time.Now()
		})

		logs, err := w.commitTransaction(env, tx)
		time.Sleep(time.Duration(delay) * time.Millisecond)

		switch {
		case errors.Is(err, core.ErrGasLimitReached):
			// Pop the current out-of-gas transaction without shifting in the next from the account
			log.Trace("Gas limit exceeded for current block", "sender", from)
			txs.Pop()

		case errors.Is(err, core.ErrNonceTooLow):
			// New head notification data race between the transaction pool and miner, shift
			log.Trace("Skipping transaction with low nonce", "sender", from, "nonce", tx.Nonce())
			txs.Shift()

		case errors.Is(err, core.ErrNonceTooHigh):
			// Reorg notification data race between the transaction pool and miner, skip account =
			log.Trace("Skipping account with hight nonce", "sender", from, "nonce", tx.Nonce())
			txs.Pop()

		case errors.Is(err, nil):
			// Everything ok, collect the logs and shift in the next transaction from the same account
			coalescedLogs = append(coalescedLogs, logs...)
			env.tcount++
			txs.Shift()

			log.OnDebug(func(lg log.Logging) {
				lg("Committed new tx", "tx hash", tx.Hash(), "from", from, "to", tx.To(), "nonce", tx.Nonce(), "gas", tx.Gas(), "gasPrice", tx.GasPrice(), "value", tx.Value(), "time spent", time.Since(start))
			})

		case errors.Is(err, core.ErrTxTypeNotSupported):
			// Pop the unsupported transaction without shifting in the next from the account
			log.Trace("Skipping unsupported transaction type", "sender", from, "type", tx.Type())
			txs.Pop()

		default:
			// Strange error, discard the transaction and get the next in line (note, the
			// nonce-too-high clause will prevent us from executing in vain).
			log.Debug("Transaction failed, account skipped", "hash", tx.Hash(), "err", err)
			txs.Shift()
		}
	}

	if !w.isRunning() && len(coalescedLogs) > 0 {
		// We don't push the pendingLogsEvent while we are sealing. The reason is that
		// when we are sealing, the worker will regenerate a sealing block every 3 seconds.
		// In order to avoid pushing the repeated pendingLog, we disable the pending log pushing.
		// make a copy, the state caches the logs and these logs get "upgraded" from pending to mined
		// logs by filling in the block hash when the block was mined by the local miner. This can
		// cause a race condition if a log was "upgraded" before the PendingLogsEvent is processed.
		cpy := make([]*types.Log, len(coalescedLogs))
		for i, l := range coalescedLogs {
			cpy[i] = new(types.Log)
			*cpy[i] = *l
		}

		w.pendingLogsFeed.Send(cpy)
	}
	// Notify resubmit loop to decrease resubmitting interval if current interval is larger
	// than the user-specified one.
	if interrupt != nil {
		w.resubmitAdjustCh <- &intervalAdjust{inc: false}
	}

	return false
}

func (w *worker) commitWorkWithDelay(ctx context.Context, interrupt *int32, noempty bool, timestamp int64, delay uint) {
=======
// commitWorkWithDelay is commitWork() with extra params to induce artficial delays for tests such as commit-interrupt.
func (w *worker) commitWorkWithDelay(ctx context.Context, interrupt *int32, noempty bool, timestamp int64, delay uint, opcodeDelay uint) {
>>>>>>> 5c912641
	start := time.Now()

	var (
		work *environment
		err  error
	)

	tracing.Exec(ctx, "", "worker.prepareWork", func(ctx context.Context, span trace.Span) {
		// Set the coinbase if the worker is running or it's required
		var coinbase common.Address
		if w.isRunning() {
			if w.coinbase == (common.Address{}) {
				log.Error("Refusing to mine without etherbase")
				return
			}

			coinbase = w.coinbase // Use the preset address as the fee recipient
		}

		work, err = w.prepareWork(&generateParams{
			timestamp: uint64(timestamp),
			coinbase:  coinbase,
		})
	})

	if err != nil {
		return
	}

<<<<<<< HEAD
	//nolint:contextcheck
=======
	// nolint : contextcheck
>>>>>>> 5c912641
	var interruptCtx = context.Background()

	stopFn := func() {}
	defer func() {
		stopFn()
	}()

<<<<<<< HEAD
	if !noempty {
		interruptCtx, stopFn = getInterruptTimer(ctx, work, w.chain.CurrentBlock())
=======
	if !noempty && w.interruptCommitFlag {
		interruptCtx, stopFn = getInterruptTimer(ctx, work, w.chain.CurrentBlock())
		// nolint : staticcheck
		interruptCtx = vm.PutCache(interruptCtx, w.interruptedTxCache)
		// nolint : staticcheck
		interruptCtx = context.WithValue(interruptCtx, vm.InterruptCtxDelayKey, delay)
		// nolint : staticcheck
		interruptCtx = context.WithValue(interruptCtx, vm.InterruptCtxOpcodeDelayKey, opcodeDelay)
>>>>>>> 5c912641
	}

	ctx, span := tracing.StartSpan(ctx, "commitWork")
	defer tracing.EndSpan(span)

	tracing.SetAttributes(
		span,
		attribute.Int("number", int(work.header.Number.Uint64())),
	)

	// Create an empty block based on temporary copied state for
	// sealing in advance without waiting block execution finished.
	if !noempty && atomic.LoadUint32(&w.noempty) == 0 {
		err = w.commit(ctx, work.copy(), nil, false, start)
		if err != nil {
			return
		}
	}

	// Fill pending transactions from the txpool
<<<<<<< HEAD
	w.fillTransactionsWithDelay(ctx, interrupt, work, interruptCtx, delay)
=======
	w.fillTransactionsWithDelay(ctx, interrupt, work, interruptCtx)
>>>>>>> 5c912641

	err = w.commit(ctx, work.copy(), w.fullTaskHook, true, start)
	if err != nil {
		return
	}

	// Swap out the old work with the new one, terminating any leftover
	// prefetcher processes in the mean time and starting a new one.
	if w.current != nil {
		w.current.discard()
	}

	w.current = work
}

<<<<<<< HEAD
// nolint:gocognit
func (w *worker) fillTransactionsWithDelay(ctx context.Context, interrupt *int32, env *environment, interruptCtx context.Context, delay uint) {
=======
// fillTransactionsWithDelay is fillTransactions() with extra params to induce artficial delays for tests such as commit-interrupt.
// nolint:gocognit
func (w *worker) fillTransactionsWithDelay(ctx context.Context, interrupt *int32, env *environment, interruptCtx context.Context) {
>>>>>>> 5c912641
	ctx, span := tracing.StartSpan(ctx, "fillTransactions")
	defer tracing.EndSpan(span)

	// Split the pending transactions into locals and remotes
	// Fill the block with all available pending transactions.

	var (
		localTxsCount  int
		remoteTxsCount int
		localTxs       = make(map[common.Address]types.Transactions)
		remoteTxs      map[common.Address]types.Transactions
	)

	// TODO: move to config or RPC
	const profiling = false

	if profiling {
		doneCh := make(chan struct{})

		defer func() {
			close(doneCh)
		}()

		go func(number uint64) {
			closeFn := func() error {
				return nil
			}

			for {
				select {
				case <-time.After(150 * time.Millisecond):
					// Check if we've not crossed limit
					if attempt := atomic.AddInt32(w.profileCount, 1); attempt >= 10 {
						log.Info("Completed profiling", "attempt", attempt)

						return
					}

					log.Info("Starting profiling in fill transactions", "number", number)

					dir, err := os.MkdirTemp("", fmt.Sprintf("bor-traces-%s-", time.Now().UTC().Format("2006-01-02-150405Z")))
					if err != nil {
						log.Error("Error in profiling", "path", dir, "number", number, "err", err)
						return
					}

					// grab the cpu profile
					closeFnInternal, err := startProfiler("cpu", dir, number)
					if err != nil {
						log.Error("Error in profiling", "path", dir, "number", number, "err", err)
						return
					}

					closeFn = func() error {
						err := closeFnInternal()

						log.Info("Completed profiling", "path", dir, "number", number, "error", err)

						return nil
					}

				case <-doneCh:
					err := closeFn()

					if err != nil {
						log.Info("closing fillTransactions", "number", number, "error", err)
					}

					return
				}
			}
		}(env.header.Number.Uint64())
	}

	tracing.Exec(ctx, "", "worker.SplittingTransactions", func(ctx context.Context, span trace.Span) {

		prePendingTime := time.Now()

		pending := w.eth.TxPool().Pending(ctx, true)
		remoteTxs = pending

		postPendingTime := time.Now()

		for _, account := range w.eth.TxPool().Locals() {
			if txs := remoteTxs[account]; len(txs) > 0 {
				delete(remoteTxs, account)
				localTxs[account] = txs
			}
		}

		postLocalsTime := time.Now()

		localTxsCount = len(localTxs)
		remoteTxsCount = len(remoteTxs)

		tracing.SetAttributes(
			span,
			attribute.Int("len of local txs", localTxsCount),
			attribute.Int("len of remote txs", remoteTxsCount),
			attribute.String("time taken by Pending()", fmt.Sprintf("%v", postPendingTime.Sub(prePendingTime))),
			attribute.String("time taken by Locals()", fmt.Sprintf("%v", postLocalsTime.Sub(postPendingTime))),
		)
	})

	var (
		localEnvTCount  int
		remoteEnvTCount int
		committed       bool
	)

	if localTxsCount > 0 {
		var txs *types.TransactionsByPriceAndNonce

		tracing.Exec(ctx, "", "worker.LocalTransactionsByPriceAndNonce", func(ctx context.Context, span trace.Span) {
			txs = types.NewTransactionsByPriceAndNonce(env.signer, localTxs, cmath.FromBig(env.header.BaseFee))

			tracing.SetAttributes(
				span,
				attribute.Int("len of tx local Heads", txs.GetTxs()),
			)
		})

		tracing.Exec(ctx, "", "worker.LocalCommitTransactions", func(ctx context.Context, span trace.Span) {
<<<<<<< HEAD
			committed = w.commitTransactionsWithDelay(env, txs, interrupt, interruptCtx, delay)
=======
			committed = w.commitTransactionsWithDelay(env, txs, interrupt, interruptCtx)
>>>>>>> 5c912641
		})

		if committed {
			return
		}

		localEnvTCount = env.tcount
	}

	if remoteTxsCount > 0 {
		var txs *types.TransactionsByPriceAndNonce

		tracing.Exec(ctx, "", "worker.RemoteTransactionsByPriceAndNonce", func(ctx context.Context, span trace.Span) {
			txs = types.NewTransactionsByPriceAndNonce(env.signer, remoteTxs, cmath.FromBig(env.header.BaseFee))

			tracing.SetAttributes(
				span,
				attribute.Int("len of tx remote Heads", txs.GetTxs()),
			)
		})

		tracing.Exec(ctx, "", "worker.RemoteCommitTransactions", func(ctx context.Context, span trace.Span) {
<<<<<<< HEAD
			committed = w.commitTransactionsWithDelay(env, txs, interrupt, interruptCtx, delay)
=======
			committed = w.commitTransactionsWithDelay(env, txs, interrupt, interruptCtx)
>>>>>>> 5c912641
		})

		if committed {
			return
		}

		remoteEnvTCount = env.tcount
	}

	tracing.SetAttributes(
		span,
		attribute.Int("len of final local txs ", localEnvTCount),
		attribute.Int("len of final remote txs", remoteEnvTCount),
	)
<<<<<<< HEAD
=======
}

// commitTransactionsWithDelay is commitTransactions() with extra params to induce artficial delays for tests such as commit-interrupt.
// nolint:gocognit, unparam
func (w *worker) commitTransactionsWithDelay(env *environment, txs *types.TransactionsByPriceAndNonce, interrupt *int32, interruptCtx context.Context) bool {
	gasLimit := env.header.GasLimit
	if env.gasPool == nil {
		env.gasPool = new(core.GasPool).AddGas(gasLimit)
	}

	var coalescedLogs []*types.Log

	initialGasLimit := env.gasPool.Gas()
	initialTxs := txs.GetTxs()

	var breakCause string

	defer func() {
		log.OnDebug(func(lg log.Logging) {
			lg("commitTransactions-stats",
				"initialTxsCount", initialTxs,
				"initialGasLimit", initialGasLimit,
				"resultTxsCount", txs.GetTxs(),
				"resultGapPool", env.gasPool.Gas(),
				"exitCause", breakCause)
		})
	}()

mainloop:
	for {
		if interruptCtx != nil {
			// case of interrupting by timeout
			select {
			case <-interruptCtx.Done():
				log.Warn("Interrupt")
				break mainloop
			default:
			}
		}

		// In the following three cases, we will interrupt the execution of the transaction.
		// (1) new head block event arrival, the interrupt signal is 1
		// (2) worker start or restart, the interrupt signal is 1
		// (3) worker recreate the sealing block with any newly arrived transactions, the interrupt signal is 2.
		// For the first two cases, the semi-finished work will be discarded.
		// For the third case, the semi-finished work will be submitted to the consensus engine.
		if interrupt != nil && atomic.LoadInt32(interrupt) != commitInterruptNone {
			// Notify resubmit loop to increase resubmitting interval due to too frequent commits.
			if atomic.LoadInt32(interrupt) == commitInterruptResubmit {
				ratio := float64(gasLimit-env.gasPool.Gas()) / float64(gasLimit)
				if ratio < 0.1 {
					// nolint:goconst
					ratio = 0.1
				}
				w.resubmitAdjustCh <- &intervalAdjust{
					ratio: ratio,
					inc:   true,
				}
			}
			// nolint:goconst
			breakCause = "interrupt"

			return atomic.LoadInt32(interrupt) == commitInterruptNewHead
		}
		// If we don't have enough gas for any further transactions then we're done
		if env.gasPool.Gas() < params.TxGas {
			log.Trace("Not enough gas for further transactions", "have", env.gasPool, "want", params.TxGas)
			// nolint:goconst
			breakCause = "Not enough gas for further transactions"

			break
		}
		// Retrieve the next transaction and abort if all done
		tx := txs.Peek()
		if tx == nil {
			// nolint:goconst
			breakCause = "all transactions has been included"
			break
		}
		// Error may be ignored here. The error has already been checked
		// during transaction acceptance is the transaction pool.
		//
		// We use the eip155 signer regardless of the current hf.
		from, _ := types.Sender(env.signer, tx)
		// Check whether the tx is replay protected. If we're not in the EIP155 hf
		// phase, start ignoring the sender until we do.
		if tx.Protected() && !w.chainConfig.IsEIP155(env.header.Number) {
			log.Trace("Ignoring reply protected transaction", "hash", tx.Hash(), "eip155", w.chainConfig.EIP155Block)

			txs.Pop()

			continue
		}
		// Start executing the transaction
		env.state.Prepare(tx.Hash(), env.tcount)

		var start time.Time

		log.OnDebug(func(log.Logging) {
			start = time.Now()
		})

		logs, err := w.commitTransaction(env, tx, interruptCtx)

		if interruptCtx != nil {
			if delay := interruptCtx.Value(vm.InterruptCtxDelayKey); delay != nil {
				// nolint : durationcheck
				time.Sleep(time.Duration(delay.(uint)) * time.Millisecond)
			}
		}

		switch {
		case errors.Is(err, core.ErrGasLimitReached):
			// Pop the current out-of-gas transaction without shifting in the next from the account
			log.Trace("Gas limit exceeded for current block", "sender", from)
			txs.Pop()

		case errors.Is(err, core.ErrNonceTooLow):
			// New head notification data race between the transaction pool and miner, shift
			log.Trace("Skipping transaction with low nonce", "sender", from, "nonce", tx.Nonce())
			txs.Shift()

		case errors.Is(err, core.ErrNonceTooHigh):
			// Reorg notification data race between the transaction pool and miner, skip account =
			log.Trace("Skipping account with hight nonce", "sender", from, "nonce", tx.Nonce())
			txs.Pop()

		case errors.Is(err, nil):
			// Everything ok, collect the logs and shift in the next transaction from the same account
			coalescedLogs = append(coalescedLogs, logs...)
			env.tcount++

			txs.Shift()

			log.OnDebug(func(lg log.Logging) {
				lg("Committed new tx", "tx hash", tx.Hash(), "from", from, "to", tx.To(), "nonce", tx.Nonce(), "gas", tx.Gas(), "gasPrice", tx.GasPrice(), "value", tx.Value(), "time spent", time.Since(start))
			})

		case errors.Is(err, core.ErrTxTypeNotSupported):
			// Pop the unsupported transaction without shifting in the next from the account
			log.Trace("Skipping unsupported transaction type", "sender", from, "type", tx.Type())
			txs.Pop()

		default:
			// Strange error, discard the transaction and get the next in line (note, the
			// nonce-too-high clause will prevent us from executing in vain).
			log.Debug("Transaction failed, account skipped", "hash", tx.Hash(), "err", err)
			txs.Shift()
		}
	}

	if !w.isRunning() && len(coalescedLogs) > 0 {
		// We don't push the pendingLogsEvent while we are sealing. The reason is that
		// when we are sealing, the worker will regenerate a sealing block every 3 seconds.
		// In order to avoid pushing the repeated pendingLog, we disable the pending log pushing.
		// make a copy, the state caches the logs and these logs get "upgraded" from pending to mined
		// logs by filling in the block hash when the block was mined by the local miner. This can
		// cause a race condition if a log was "upgraded" before the PendingLogsEvent is processed.
		cpy := make([]*types.Log, len(coalescedLogs))
		for i, l := range coalescedLogs {
			cpy[i] = new(types.Log)
			*cpy[i] = *l
		}

		w.pendingLogsFeed.Send(cpy)
	}
	// Notify resubmit loop to decrease resubmitting interval if current interval is larger
	// than the user-specified one.
	if interrupt != nil {
		w.resubmitAdjustCh <- &intervalAdjust{inc: false}
	}

	return false
>>>>>>> 5c912641
}<|MERGE_RESOLUTION|>--- conflicted
+++ resolved
@@ -31,11 +31,8 @@
 	"go.opentelemetry.io/otel"
 	"go.opentelemetry.io/otel/attribute"
 	"go.opentelemetry.io/otel/trace"
-<<<<<<< HEAD
-=======
 
 	lru "github.com/hashicorp/golang-lru"
->>>>>>> 5c912641
 )
 
 const (
@@ -191,9 +188,6 @@
 	return tx
 }
 
-<<<<<<< HEAD
-func NewTestWorker(t TensingObject, chainConfig *params.ChainConfig, engine consensus.Engine, db ethdb.Database, blocks int, noempty uint32, delay uint) (*worker, *testWorkerBackend, func()) {
-=======
 // newRandomTxWithNonce creates a new transaction with the given nonce.
 func (b *testWorkerBackend) newRandomTxWithNonce(creation bool, nonce uint64) *types.Transaction {
 	var tx *types.Transaction
@@ -234,21 +228,14 @@
 
 // NewTestWorker creates a new test worker with the given parameters.
 func NewTestWorker(t TensingObject, chainConfig *params.ChainConfig, engine consensus.Engine, db ethdb.Database, blocks int, noempty uint32, delay uint, opcodeDelay uint) (*worker, *testWorkerBackend, func()) {
->>>>>>> 5c912641
 	backend := newTestWorkerBackend(t, chainConfig, engine, db, blocks)
 	backend.txPool.AddLocals(pendingTxs)
 
 	var w *worker
 
-<<<<<<< HEAD
-	if delay != 0 {
-		//nolint:staticcheck
-		w = newWorkerWithDelay(testConfig, chainConfig, engine, backend, new(event.TypeMux), nil, false, delay)
-=======
 	if delay != 0 || opcodeDelay != 0 {
 		//nolint:staticcheck
 		w = newWorkerWithDelay(testConfig, chainConfig, engine, backend, new(event.TypeMux), nil, false, delay, opcodeDelay)
->>>>>>> 5c912641
 	} else {
 		//nolint:staticcheck
 		w = newWorker(testConfig, chainConfig, engine, backend, new(event.TypeMux), nil, false)
@@ -262,34 +249,6 @@
 	return w, backend, w.close
 }
 
-<<<<<<< HEAD
-//nolint:staticcheck
-func newWorkerWithDelay(config *Config, chainConfig *params.ChainConfig, engine consensus.Engine, eth Backend, mux *event.TypeMux, isLocalBlock func(header *types.Header) bool, init bool, delay uint) *worker {
-	worker := &worker{
-		config:             config,
-		chainConfig:        chainConfig,
-		engine:             engine,
-		eth:                eth,
-		mux:                mux,
-		chain:              eth.BlockChain(),
-		isLocalBlock:       isLocalBlock,
-		localUncles:        make(map[common.Hash]*types.Block),
-		remoteUncles:       make(map[common.Hash]*types.Block),
-		unconfirmed:        newUnconfirmedBlocks(eth.BlockChain(), sealingLogAtDepth),
-		pendingTasks:       make(map[common.Hash]*task),
-		txsCh:              make(chan core.NewTxsEvent, txChanSize),
-		chainHeadCh:        make(chan core.ChainHeadEvent, chainHeadChanSize),
-		chainSideCh:        make(chan core.ChainSideEvent, chainSideChanSize),
-		newWorkCh:          make(chan *newWorkReq),
-		getWorkCh:          make(chan *getWorkReq),
-		taskCh:             make(chan *task),
-		resultCh:           make(chan *types.Block, resultQueueSize),
-		exitCh:             make(chan struct{}),
-		startCh:            make(chan struct{}, 1),
-		resubmitIntervalCh: make(chan time.Duration),
-		resubmitAdjustCh:   make(chan *intervalAdjust, resubmitAdjustChanSize),
-		noempty:            1,
-=======
 // newWorkerWithDelay is newWorker() with extra params to induce artficial delays for tests such as commit-interrupt.
 // nolint:staticcheck
 func newWorkerWithDelay(config *Config, chainConfig *params.ChainConfig, engine consensus.Engine, eth Backend, mux *event.TypeMux, isLocalBlock func(header *types.Header) bool, init bool, delay uint, opcodeDelay uint) *worker {
@@ -318,7 +277,6 @@
 		resubmitAdjustCh:    make(chan *intervalAdjust, resubmitAdjustChanSize),
 		noempty:             1,
 		interruptCommitFlag: config.CommitInterruptFlag,
->>>>>>> 5c912641
 	}
 	worker.profileCount = new(int32)
 	// Subscribe NewTxsEvent for tx pool
@@ -327,8 +285,6 @@
 	worker.chainHeadSub = eth.BlockChain().SubscribeChainHeadEvent(worker.chainHeadCh)
 	worker.chainSideSub = eth.BlockChain().SubscribeChainSideEvent(worker.chainSideCh)
 
-<<<<<<< HEAD
-=======
 	interruptedTxCache, err := lru.New(vm.InterruptedTxCacheSize)
 	if err != nil {
 		log.Warn("Failed to create interrupted tx cache", "err", err)
@@ -342,7 +298,6 @@
 		worker.noempty = 0
 	}
 
->>>>>>> 5c912641
 	// Sanitize recommit interval if the user-specified one is too short.
 	recommit := worker.config.Recommit
 	if recommit < minRecommitInterval {
@@ -354,11 +309,7 @@
 
 	worker.wg.Add(4)
 
-<<<<<<< HEAD
-	go worker.mainLoopWithDelay(ctx, delay)
-=======
 	go worker.mainLoopWithDelay(ctx, delay, opcodeDelay)
->>>>>>> 5c912641
 	go worker.newWorkLoop(ctx, recommit)
 	go worker.resultLoop()
 	go worker.taskLoop()
@@ -371,14 +322,9 @@
 	return worker
 }
 
-<<<<<<< HEAD
-// nolint:gocognit
-func (w *worker) mainLoopWithDelay(ctx context.Context, delay uint) {
-=======
 // mainLoopWithDelay is mainLoop() with extra params to induce artficial delays for tests such as commit-interrupt.
 // nolint:gocognit
 func (w *worker) mainLoopWithDelay(ctx context.Context, delay uint, opcodeDelay uint) {
->>>>>>> 5c912641
 	defer w.wg.Done()
 	defer w.txsSub.Unsubscribe()
 	defer w.chainHeadSub.Unsubscribe()
@@ -396,11 +342,7 @@
 		select {
 		case req := <-w.newWorkCh:
 			//nolint:contextcheck
-<<<<<<< HEAD
-			w.commitWorkWithDelay(req.ctx, req.interrupt, req.noempty, req.timestamp, delay)
-=======
 			w.commitWorkWithDelay(req.ctx, req.interrupt, req.noempty, req.timestamp, delay, opcodeDelay)
->>>>>>> 5c912641
 
 		case req := <-w.getWorkCh:
 			//nolint:contextcheck
@@ -462,10 +404,7 @@
 			// Note all transactions received may not be continuous with transactions
 			// already included in the current sealing block. These transactions will
 			// be automatically eliminated.
-<<<<<<< HEAD
-=======
 			// nolint : nestif
->>>>>>> 5c912641
 			if !w.isRunning() && w.current != nil {
 				// If block is already full, abort
 				if gp := w.current.gasPool; gp != nil && gp.Gas() < params.TxGas {
@@ -482,35 +421,13 @@
 				txset := types.NewTransactionsByPriceAndNonce(w.current.signer, txs, cmath.FromBig(w.current.header.BaseFee))
 				tcount := w.current.tcount
 
-<<<<<<< HEAD
-				//nolint:contextcheck
 				w.commitTransactions(w.current, txset, nil, context.Background())
-=======
-				var interruptCtx = context.Background()
-				stopFn := func() {}
-				defer func() {
-					stopFn()
-				}()
-
-				if w.interruptCommitFlag {
-					interruptCtx, stopFn = getInterruptTimer(ctx, w.current, w.chain.CurrentBlock())
-					// nolint : staticcheck
-					interruptCtx = vm.PutCache(interruptCtx, w.interruptedTxCache)
-				}
-
-				w.commitTransactionsWithDelay(w.current, txset, nil, interruptCtx)
->>>>>>> 5c912641
 
 				// Only update the snapshot if any new transactions were added
 				// to the pending block
 				if tcount != w.current.tcount {
 					w.updateSnapshot(w.current)
 				}
-<<<<<<< HEAD
-=======
-
-				stopFn()
->>>>>>> 5c912641
 			} else {
 				// Special case, if the consensus engine is 0 period clique(dev mode),
 				// submit sealing work here since all empty submission will be rejected
@@ -535,9 +452,258 @@
 	}
 }
 
-<<<<<<< HEAD
+// commitWorkWithDelay is commitWork() with extra params to induce artficial delays for tests such as commit-interrupt.
+func (w *worker) commitWorkWithDelay(ctx context.Context, interrupt *int32, noempty bool, timestamp int64, delay uint, opcodeDelay uint) {
+	start := time.Now()
+
+	var (
+		work *environment
+		err  error
+	)
+
+	tracing.Exec(ctx, "", "worker.prepareWork", func(ctx context.Context, span trace.Span) {
+		// Set the coinbase if the worker is running or it's required
+		var coinbase common.Address
+		if w.isRunning() {
+			if w.coinbase == (common.Address{}) {
+				log.Error("Refusing to mine without etherbase")
+				return
+			}
+
+			coinbase = w.coinbase // Use the preset address as the fee recipient
+		}
+
+		work, err = w.prepareWork(&generateParams{
+			timestamp: uint64(timestamp),
+			coinbase:  coinbase,
+		})
+	})
+
+	if err != nil {
+		return
+	}
+
+	//nolint:contextcheck
+	var interruptCtx = context.Background()
+
+	stopFn := func() {}
+	defer func() {
+		stopFn()
+	}()
+
+	if !noempty && w.interruptCommitFlag {
+		interruptCtx, stopFn = getInterruptTimer(ctx, work, w.chain.CurrentBlock())
+		// nolint : staticcheck
+		interruptCtx = vm.PutCache(interruptCtx, w.interruptedTxCache)
+		// nolint : staticcheck
+		interruptCtx = context.WithValue(interruptCtx, vm.InterruptCtxDelayKey, delay)
+		// nolint : staticcheck
+		interruptCtx = context.WithValue(interruptCtx, vm.InterruptCtxOpcodeDelayKey, opcodeDelay)
+	}
+
+	ctx, span := tracing.StartSpan(ctx, "commitWork")
+	defer tracing.EndSpan(span)
+
+	tracing.SetAttributes(
+		span,
+		attribute.Int("number", int(work.header.Number.Uint64())),
+	)
+
+	// Create an empty block based on temporary copied state for
+	// sealing in advance without waiting block execution finished.
+	if !noempty && atomic.LoadUint32(&w.noempty) == 0 {
+		err = w.commit(ctx, work.copy(), nil, false, start)
+		if err != nil {
+			return
+		}
+	}
+
+	// Fill pending transactions from the txpool
+	w.fillTransactionsWithDelay(ctx, interrupt, work, interruptCtx)
+
+	err = w.commit(ctx, work.copy(), w.fullTaskHook, true, start)
+	if err != nil {
+		return
+	}
+
+	// Swap out the old work with the new one, terminating any leftover
+	// prefetcher processes in the mean time and starting a new one.
+	if w.current != nil {
+		w.current.discard()
+	}
+
+	w.current = work
+}
+
+// fillTransactionsWithDelay is fillTransactions() with extra params to induce artficial delays for tests such as commit-interrupt.
 // nolint:gocognit
-func (w *worker) commitTransactionsWithDelay(env *environment, txs *types.TransactionsByPriceAndNonce, interrupt *int32, interruptCtx context.Context, delay uint) bool {
+func (w *worker) fillTransactionsWithDelay(ctx context.Context, interrupt *int32, env *environment, interruptCtx context.Context) {
+	ctx, span := tracing.StartSpan(ctx, "fillTransactions")
+	defer tracing.EndSpan(span)
+
+	// Split the pending transactions into locals and remotes
+	// Fill the block with all available pending transactions.
+
+	var (
+		localTxsCount  int
+		remoteTxsCount int
+		localTxs       = make(map[common.Address]types.Transactions)
+		remoteTxs      map[common.Address]types.Transactions
+	)
+
+	// TODO: move to config or RPC
+	const profiling = false
+
+	if profiling {
+		doneCh := make(chan struct{})
+
+		defer func() {
+			close(doneCh)
+		}()
+
+		go func(number uint64) {
+			closeFn := func() error {
+				return nil
+			}
+
+			for {
+				select {
+				case <-time.After(150 * time.Millisecond):
+					// Check if we've not crossed limit
+					if attempt := atomic.AddInt32(w.profileCount, 1); attempt >= 10 {
+						log.Info("Completed profiling", "attempt", attempt)
+
+						return
+					}
+
+					log.Info("Starting profiling in fill transactions", "number", number)
+
+					dir, err := os.MkdirTemp("", fmt.Sprintf("bor-traces-%s-", time.Now().UTC().Format("2006-01-02-150405Z")))
+					if err != nil {
+						log.Error("Error in profiling", "path", dir, "number", number, "err", err)
+						return
+					}
+
+					// grab the cpu profile
+					closeFnInternal, err := startProfiler("cpu", dir, number)
+					if err != nil {
+						log.Error("Error in profiling", "path", dir, "number", number, "err", err)
+						return
+					}
+
+					closeFn = func() error {
+						err := closeFnInternal()
+
+						log.Info("Completed profiling", "path", dir, "number", number, "error", err)
+
+						return nil
+					}
+
+				case <-doneCh:
+					err := closeFn()
+
+					if err != nil {
+						log.Info("closing fillTransactions", "number", number, "error", err)
+					}
+
+					return
+				}
+			}
+		}(env.header.Number.Uint64())
+	}
+
+	tracing.Exec(ctx, "", "worker.SplittingTransactions", func(ctx context.Context, span trace.Span) {
+
+		prePendingTime := time.Now()
+
+		pending := w.eth.TxPool().Pending(ctx, true)
+		remoteTxs = pending
+
+		postPendingTime := time.Now()
+
+		for _, account := range w.eth.TxPool().Locals() {
+			if txs := remoteTxs[account]; len(txs) > 0 {
+				delete(remoteTxs, account)
+				localTxs[account] = txs
+			}
+		}
+
+		postLocalsTime := time.Now()
+
+		localTxsCount = len(localTxs)
+		remoteTxsCount = len(remoteTxs)
+
+		tracing.SetAttributes(
+			span,
+			attribute.Int("len of local txs", localTxsCount),
+			attribute.Int("len of remote txs", remoteTxsCount),
+			attribute.String("time taken by Pending()", fmt.Sprintf("%v", postPendingTime.Sub(prePendingTime))),
+			attribute.String("time taken by Locals()", fmt.Sprintf("%v", postLocalsTime.Sub(postPendingTime))),
+		)
+	})
+
+	var (
+		localEnvTCount  int
+		remoteEnvTCount int
+		committed       bool
+	)
+
+	if localTxsCount > 0 {
+		var txs *types.TransactionsByPriceAndNonce
+
+		tracing.Exec(ctx, "", "worker.LocalTransactionsByPriceAndNonce", func(ctx context.Context, span trace.Span) {
+			txs = types.NewTransactionsByPriceAndNonce(env.signer, localTxs, cmath.FromBig(env.header.BaseFee))
+
+			tracing.SetAttributes(
+				span,
+				attribute.Int("len of tx local Heads", txs.GetTxs()),
+			)
+		})
+
+		tracing.Exec(ctx, "", "worker.LocalCommitTransactions", func(ctx context.Context, span trace.Span) {
+			committed = w.commitTransactionsWithDelay(env, txs, interrupt, interruptCtx)
+		})
+
+		if committed {
+			return
+		}
+
+		localEnvTCount = env.tcount
+	}
+
+	if remoteTxsCount > 0 {
+		var txs *types.TransactionsByPriceAndNonce
+
+		tracing.Exec(ctx, "", "worker.RemoteTransactionsByPriceAndNonce", func(ctx context.Context, span trace.Span) {
+			txs = types.NewTransactionsByPriceAndNonce(env.signer, remoteTxs, cmath.FromBig(env.header.BaseFee))
+
+			tracing.SetAttributes(
+				span,
+				attribute.Int("len of tx remote Heads", txs.GetTxs()),
+			)
+		})
+
+		tracing.Exec(ctx, "", "worker.RemoteCommitTransactions", func(ctx context.Context, span trace.Span) {
+			committed = w.commitTransactionsWithDelay(env, txs, interrupt, interruptCtx)
+		})
+
+		if committed {
+			return
+		}
+
+		remoteEnvTCount = env.tcount
+	}
+
+	tracing.SetAttributes(
+		span,
+		attribute.Int("len of final local txs ", localEnvTCount),
+		attribute.Int("len of final remote txs", remoteEnvTCount),
+	)
+}
+
+// commitTransactionsWithDelay is commitTransactions() with extra params to induce artficial delays for tests such as commit-interrupt.
+// nolint:gocognit, unparam
+func (w *worker) commitTransactionsWithDelay(env *environment, txs *types.TransactionsByPriceAndNonce, interrupt *int32, interruptCtx context.Context) bool {
 	gasLimit := env.header.GasLimit
 	if env.gasPool == nil {
 		env.gasPool = new(core.GasPool).AddGas(gasLimit)
@@ -563,17 +729,16 @@
 
 mainloop:
 	for {
-		// case of interrupting by timeout
 		if interruptCtx != nil {
 			// case of interrupting by timeout
 			select {
 			case <-interruptCtx.Done():
-				commitInterruptCounter.Inc(1)
-				log.Warn("Tx Level Interrupt")
+				log.Warn("Interrupt")
 				break mainloop
 			default:
 			}
 		}
+
 		// In the following three cases, we will interrupt the execution of the transaction.
 		// (1) new head block event arrival, the interrupt signal is 1
 		// (2) worker start or restart, the interrupt signal is 1
@@ -595,6 +760,7 @@
 			}
 			// nolint:goconst
 			breakCause = "interrupt"
+
 			return atomic.LoadInt32(interrupt) == commitInterruptNewHead
 		}
 		// If we don't have enough gas for any further transactions then we're done
@@ -602,6 +768,7 @@
 			log.Trace("Not enough gas for further transactions", "have", env.gasPool, "want", params.TxGas)
 			// nolint:goconst
 			breakCause = "Not enough gas for further transactions"
+
 			break
 		}
 		// Retrieve the next transaction and abort if all done
@@ -622,6 +789,7 @@
 			log.Trace("Ignoring reply protected transaction", "hash", tx.Hash(), "eip155", w.chainConfig.EIP155Block)
 
 			txs.Pop()
+
 			continue
 		}
 		// Start executing the transaction
@@ -633,8 +801,14 @@
 			start = time.Now()
 		})
 
-		logs, err := w.commitTransaction(env, tx)
-		time.Sleep(time.Duration(delay) * time.Millisecond)
+		logs, err := w.commitTransaction(env, tx, interruptCtx)
+
+		if interruptCtx != nil {
+			if delay := interruptCtx.Value(vm.InterruptCtxDelayKey); delay != nil {
+				// nolint : durationcheck
+				time.Sleep(time.Duration(delay.(uint)) * time.Millisecond)
+			}
+		}
 
 		switch {
 		case errors.Is(err, core.ErrGasLimitReached):
@@ -656,6 +830,7 @@
 			// Everything ok, collect the logs and shift in the next transaction from the same account
 			coalescedLogs = append(coalescedLogs, logs...)
 			env.tcount++
+
 			txs.Shift()
 
 			log.OnDebug(func(lg log.Logging) {
@@ -697,458 +872,4 @@
 	}
 
 	return false
-}
-
-func (w *worker) commitWorkWithDelay(ctx context.Context, interrupt *int32, noempty bool, timestamp int64, delay uint) {
-=======
-// commitWorkWithDelay is commitWork() with extra params to induce artficial delays for tests such as commit-interrupt.
-func (w *worker) commitWorkWithDelay(ctx context.Context, interrupt *int32, noempty bool, timestamp int64, delay uint, opcodeDelay uint) {
->>>>>>> 5c912641
-	start := time.Now()
-
-	var (
-		work *environment
-		err  error
-	)
-
-	tracing.Exec(ctx, "", "worker.prepareWork", func(ctx context.Context, span trace.Span) {
-		// Set the coinbase if the worker is running or it's required
-		var coinbase common.Address
-		if w.isRunning() {
-			if w.coinbase == (common.Address{}) {
-				log.Error("Refusing to mine without etherbase")
-				return
-			}
-
-			coinbase = w.coinbase // Use the preset address as the fee recipient
-		}
-
-		work, err = w.prepareWork(&generateParams{
-			timestamp: uint64(timestamp),
-			coinbase:  coinbase,
-		})
-	})
-
-	if err != nil {
-		return
-	}
-
-<<<<<<< HEAD
-	//nolint:contextcheck
-=======
-	// nolint : contextcheck
->>>>>>> 5c912641
-	var interruptCtx = context.Background()
-
-	stopFn := func() {}
-	defer func() {
-		stopFn()
-	}()
-
-<<<<<<< HEAD
-	if !noempty {
-		interruptCtx, stopFn = getInterruptTimer(ctx, work, w.chain.CurrentBlock())
-=======
-	if !noempty && w.interruptCommitFlag {
-		interruptCtx, stopFn = getInterruptTimer(ctx, work, w.chain.CurrentBlock())
-		// nolint : staticcheck
-		interruptCtx = vm.PutCache(interruptCtx, w.interruptedTxCache)
-		// nolint : staticcheck
-		interruptCtx = context.WithValue(interruptCtx, vm.InterruptCtxDelayKey, delay)
-		// nolint : staticcheck
-		interruptCtx = context.WithValue(interruptCtx, vm.InterruptCtxOpcodeDelayKey, opcodeDelay)
->>>>>>> 5c912641
-	}
-
-	ctx, span := tracing.StartSpan(ctx, "commitWork")
-	defer tracing.EndSpan(span)
-
-	tracing.SetAttributes(
-		span,
-		attribute.Int("number", int(work.header.Number.Uint64())),
-	)
-
-	// Create an empty block based on temporary copied state for
-	// sealing in advance without waiting block execution finished.
-	if !noempty && atomic.LoadUint32(&w.noempty) == 0 {
-		err = w.commit(ctx, work.copy(), nil, false, start)
-		if err != nil {
-			return
-		}
-	}
-
-	// Fill pending transactions from the txpool
-<<<<<<< HEAD
-	w.fillTransactionsWithDelay(ctx, interrupt, work, interruptCtx, delay)
-=======
-	w.fillTransactionsWithDelay(ctx, interrupt, work, interruptCtx)
->>>>>>> 5c912641
-
-	err = w.commit(ctx, work.copy(), w.fullTaskHook, true, start)
-	if err != nil {
-		return
-	}
-
-	// Swap out the old work with the new one, terminating any leftover
-	// prefetcher processes in the mean time and starting a new one.
-	if w.current != nil {
-		w.current.discard()
-	}
-
-	w.current = work
-}
-
-<<<<<<< HEAD
-// nolint:gocognit
-func (w *worker) fillTransactionsWithDelay(ctx context.Context, interrupt *int32, env *environment, interruptCtx context.Context, delay uint) {
-=======
-// fillTransactionsWithDelay is fillTransactions() with extra params to induce artficial delays for tests such as commit-interrupt.
-// nolint:gocognit
-func (w *worker) fillTransactionsWithDelay(ctx context.Context, interrupt *int32, env *environment, interruptCtx context.Context) {
->>>>>>> 5c912641
-	ctx, span := tracing.StartSpan(ctx, "fillTransactions")
-	defer tracing.EndSpan(span)
-
-	// Split the pending transactions into locals and remotes
-	// Fill the block with all available pending transactions.
-
-	var (
-		localTxsCount  int
-		remoteTxsCount int
-		localTxs       = make(map[common.Address]types.Transactions)
-		remoteTxs      map[common.Address]types.Transactions
-	)
-
-	// TODO: move to config or RPC
-	const profiling = false
-
-	if profiling {
-		doneCh := make(chan struct{})
-
-		defer func() {
-			close(doneCh)
-		}()
-
-		go func(number uint64) {
-			closeFn := func() error {
-				return nil
-			}
-
-			for {
-				select {
-				case <-time.After(150 * time.Millisecond):
-					// Check if we've not crossed limit
-					if attempt := atomic.AddInt32(w.profileCount, 1); attempt >= 10 {
-						log.Info("Completed profiling", "attempt", attempt)
-
-						return
-					}
-
-					log.Info("Starting profiling in fill transactions", "number", number)
-
-					dir, err := os.MkdirTemp("", fmt.Sprintf("bor-traces-%s-", time.Now().UTC().Format("2006-01-02-150405Z")))
-					if err != nil {
-						log.Error("Error in profiling", "path", dir, "number", number, "err", err)
-						return
-					}
-
-					// grab the cpu profile
-					closeFnInternal, err := startProfiler("cpu", dir, number)
-					if err != nil {
-						log.Error("Error in profiling", "path", dir, "number", number, "err", err)
-						return
-					}
-
-					closeFn = func() error {
-						err := closeFnInternal()
-
-						log.Info("Completed profiling", "path", dir, "number", number, "error", err)
-
-						return nil
-					}
-
-				case <-doneCh:
-					err := closeFn()
-
-					if err != nil {
-						log.Info("closing fillTransactions", "number", number, "error", err)
-					}
-
-					return
-				}
-			}
-		}(env.header.Number.Uint64())
-	}
-
-	tracing.Exec(ctx, "", "worker.SplittingTransactions", func(ctx context.Context, span trace.Span) {
-
-		prePendingTime := time.Now()
-
-		pending := w.eth.TxPool().Pending(ctx, true)
-		remoteTxs = pending
-
-		postPendingTime := time.Now()
-
-		for _, account := range w.eth.TxPool().Locals() {
-			if txs := remoteTxs[account]; len(txs) > 0 {
-				delete(remoteTxs, account)
-				localTxs[account] = txs
-			}
-		}
-
-		postLocalsTime := time.Now()
-
-		localTxsCount = len(localTxs)
-		remoteTxsCount = len(remoteTxs)
-
-		tracing.SetAttributes(
-			span,
-			attribute.Int("len of local txs", localTxsCount),
-			attribute.Int("len of remote txs", remoteTxsCount),
-			attribute.String("time taken by Pending()", fmt.Sprintf("%v", postPendingTime.Sub(prePendingTime))),
-			attribute.String("time taken by Locals()", fmt.Sprintf("%v", postLocalsTime.Sub(postPendingTime))),
-		)
-	})
-
-	var (
-		localEnvTCount  int
-		remoteEnvTCount int
-		committed       bool
-	)
-
-	if localTxsCount > 0 {
-		var txs *types.TransactionsByPriceAndNonce
-
-		tracing.Exec(ctx, "", "worker.LocalTransactionsByPriceAndNonce", func(ctx context.Context, span trace.Span) {
-			txs = types.NewTransactionsByPriceAndNonce(env.signer, localTxs, cmath.FromBig(env.header.BaseFee))
-
-			tracing.SetAttributes(
-				span,
-				attribute.Int("len of tx local Heads", txs.GetTxs()),
-			)
-		})
-
-		tracing.Exec(ctx, "", "worker.LocalCommitTransactions", func(ctx context.Context, span trace.Span) {
-<<<<<<< HEAD
-			committed = w.commitTransactionsWithDelay(env, txs, interrupt, interruptCtx, delay)
-=======
-			committed = w.commitTransactionsWithDelay(env, txs, interrupt, interruptCtx)
->>>>>>> 5c912641
-		})
-
-		if committed {
-			return
-		}
-
-		localEnvTCount = env.tcount
-	}
-
-	if remoteTxsCount > 0 {
-		var txs *types.TransactionsByPriceAndNonce
-
-		tracing.Exec(ctx, "", "worker.RemoteTransactionsByPriceAndNonce", func(ctx context.Context, span trace.Span) {
-			txs = types.NewTransactionsByPriceAndNonce(env.signer, remoteTxs, cmath.FromBig(env.header.BaseFee))
-
-			tracing.SetAttributes(
-				span,
-				attribute.Int("len of tx remote Heads", txs.GetTxs()),
-			)
-		})
-
-		tracing.Exec(ctx, "", "worker.RemoteCommitTransactions", func(ctx context.Context, span trace.Span) {
-<<<<<<< HEAD
-			committed = w.commitTransactionsWithDelay(env, txs, interrupt, interruptCtx, delay)
-=======
-			committed = w.commitTransactionsWithDelay(env, txs, interrupt, interruptCtx)
->>>>>>> 5c912641
-		})
-
-		if committed {
-			return
-		}
-
-		remoteEnvTCount = env.tcount
-	}
-
-	tracing.SetAttributes(
-		span,
-		attribute.Int("len of final local txs ", localEnvTCount),
-		attribute.Int("len of final remote txs", remoteEnvTCount),
-	)
-<<<<<<< HEAD
-=======
-}
-
-// commitTransactionsWithDelay is commitTransactions() with extra params to induce artficial delays for tests such as commit-interrupt.
-// nolint:gocognit, unparam
-func (w *worker) commitTransactionsWithDelay(env *environment, txs *types.TransactionsByPriceAndNonce, interrupt *int32, interruptCtx context.Context) bool {
-	gasLimit := env.header.GasLimit
-	if env.gasPool == nil {
-		env.gasPool = new(core.GasPool).AddGas(gasLimit)
-	}
-
-	var coalescedLogs []*types.Log
-
-	initialGasLimit := env.gasPool.Gas()
-	initialTxs := txs.GetTxs()
-
-	var breakCause string
-
-	defer func() {
-		log.OnDebug(func(lg log.Logging) {
-			lg("commitTransactions-stats",
-				"initialTxsCount", initialTxs,
-				"initialGasLimit", initialGasLimit,
-				"resultTxsCount", txs.GetTxs(),
-				"resultGapPool", env.gasPool.Gas(),
-				"exitCause", breakCause)
-		})
-	}()
-
-mainloop:
-	for {
-		if interruptCtx != nil {
-			// case of interrupting by timeout
-			select {
-			case <-interruptCtx.Done():
-				log.Warn("Interrupt")
-				break mainloop
-			default:
-			}
-		}
-
-		// In the following three cases, we will interrupt the execution of the transaction.
-		// (1) new head block event arrival, the interrupt signal is 1
-		// (2) worker start or restart, the interrupt signal is 1
-		// (3) worker recreate the sealing block with any newly arrived transactions, the interrupt signal is 2.
-		// For the first two cases, the semi-finished work will be discarded.
-		// For the third case, the semi-finished work will be submitted to the consensus engine.
-		if interrupt != nil && atomic.LoadInt32(interrupt) != commitInterruptNone {
-			// Notify resubmit loop to increase resubmitting interval due to too frequent commits.
-			if atomic.LoadInt32(interrupt) == commitInterruptResubmit {
-				ratio := float64(gasLimit-env.gasPool.Gas()) / float64(gasLimit)
-				if ratio < 0.1 {
-					// nolint:goconst
-					ratio = 0.1
-				}
-				w.resubmitAdjustCh <- &intervalAdjust{
-					ratio: ratio,
-					inc:   true,
-				}
-			}
-			// nolint:goconst
-			breakCause = "interrupt"
-
-			return atomic.LoadInt32(interrupt) == commitInterruptNewHead
-		}
-		// If we don't have enough gas for any further transactions then we're done
-		if env.gasPool.Gas() < params.TxGas {
-			log.Trace("Not enough gas for further transactions", "have", env.gasPool, "want", params.TxGas)
-			// nolint:goconst
-			breakCause = "Not enough gas for further transactions"
-
-			break
-		}
-		// Retrieve the next transaction and abort if all done
-		tx := txs.Peek()
-		if tx == nil {
-			// nolint:goconst
-			breakCause = "all transactions has been included"
-			break
-		}
-		// Error may be ignored here. The error has already been checked
-		// during transaction acceptance is the transaction pool.
-		//
-		// We use the eip155 signer regardless of the current hf.
-		from, _ := types.Sender(env.signer, tx)
-		// Check whether the tx is replay protected. If we're not in the EIP155 hf
-		// phase, start ignoring the sender until we do.
-		if tx.Protected() && !w.chainConfig.IsEIP155(env.header.Number) {
-			log.Trace("Ignoring reply protected transaction", "hash", tx.Hash(), "eip155", w.chainConfig.EIP155Block)
-
-			txs.Pop()
-
-			continue
-		}
-		// Start executing the transaction
-		env.state.Prepare(tx.Hash(), env.tcount)
-
-		var start time.Time
-
-		log.OnDebug(func(log.Logging) {
-			start = time.Now()
-		})
-
-		logs, err := w.commitTransaction(env, tx, interruptCtx)
-
-		if interruptCtx != nil {
-			if delay := interruptCtx.Value(vm.InterruptCtxDelayKey); delay != nil {
-				// nolint : durationcheck
-				time.Sleep(time.Duration(delay.(uint)) * time.Millisecond)
-			}
-		}
-
-		switch {
-		case errors.Is(err, core.ErrGasLimitReached):
-			// Pop the current out-of-gas transaction without shifting in the next from the account
-			log.Trace("Gas limit exceeded for current block", "sender", from)
-			txs.Pop()
-
-		case errors.Is(err, core.ErrNonceTooLow):
-			// New head notification data race between the transaction pool and miner, shift
-			log.Trace("Skipping transaction with low nonce", "sender", from, "nonce", tx.Nonce())
-			txs.Shift()
-
-		case errors.Is(err, core.ErrNonceTooHigh):
-			// Reorg notification data race between the transaction pool and miner, skip account =
-			log.Trace("Skipping account with hight nonce", "sender", from, "nonce", tx.Nonce())
-			txs.Pop()
-
-		case errors.Is(err, nil):
-			// Everything ok, collect the logs and shift in the next transaction from the same account
-			coalescedLogs = append(coalescedLogs, logs...)
-			env.tcount++
-
-			txs.Shift()
-
-			log.OnDebug(func(lg log.Logging) {
-				lg("Committed new tx", "tx hash", tx.Hash(), "from", from, "to", tx.To(), "nonce", tx.Nonce(), "gas", tx.Gas(), "gasPrice", tx.GasPrice(), "value", tx.Value(), "time spent", time.Since(start))
-			})
-
-		case errors.Is(err, core.ErrTxTypeNotSupported):
-			// Pop the unsupported transaction without shifting in the next from the account
-			log.Trace("Skipping unsupported transaction type", "sender", from, "type", tx.Type())
-			txs.Pop()
-
-		default:
-			// Strange error, discard the transaction and get the next in line (note, the
-			// nonce-too-high clause will prevent us from executing in vain).
-			log.Debug("Transaction failed, account skipped", "hash", tx.Hash(), "err", err)
-			txs.Shift()
-		}
-	}
-
-	if !w.isRunning() && len(coalescedLogs) > 0 {
-		// We don't push the pendingLogsEvent while we are sealing. The reason is that
-		// when we are sealing, the worker will regenerate a sealing block every 3 seconds.
-		// In order to avoid pushing the repeated pendingLog, we disable the pending log pushing.
-		// make a copy, the state caches the logs and these logs get "upgraded" from pending to mined
-		// logs by filling in the block hash when the block was mined by the local miner. This can
-		// cause a race condition if a log was "upgraded" before the PendingLogsEvent is processed.
-		cpy := make([]*types.Log, len(coalescedLogs))
-		for i, l := range coalescedLogs {
-			cpy[i] = new(types.Log)
-			*cpy[i] = *l
-		}
-
-		w.pendingLogsFeed.Send(cpy)
-	}
-	// Notify resubmit loop to decrease resubmitting interval if current interval is larger
-	// than the user-specified one.
-	if interrupt != nil {
-		w.resubmitAdjustCh <- &intervalAdjust{inc: false}
-	}
-
-	return false
->>>>>>> 5c912641
 }