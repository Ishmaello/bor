--- conflicted
+++ resolved
@@ -740,11 +740,7 @@
 			w.pendingMu.RLock()
 			task, exist := w.pendingTasks[sealhash]
 			w.pendingMu.RUnlock()
-<<<<<<< HEAD
-			_, resultLoopSpan := w.tracer.Start(task.ctx, "resultLoop")
-=======
 			resultLoopCtx, resultLoopSpan := w.tracer.Start(task.ctx, "resultLoop")
->>>>>>> acd192a4
 			if !exist {
 				log.Error("Block found but no relative pending task", "number", block.Number(), "sealhash", sealhash, "hash", hash)
 				continue
@@ -777,11 +773,7 @@
 			}
 			// Commit block and state to database.
 			writeBlockStart := time.Now()
-<<<<<<< HEAD
-			_, err := w.chain.WriteBlockAndSetHead(block, receipts, logs, task.state, true)
-=======
 			_, err := w.chain.WriteBlockAndSetHead(resultLoopCtx, block, receipts, logs, task.state, true)
->>>>>>> acd192a4
 			writeBlockTime := time.Since(writeBlockStart)
 			resultLoopSpan.SetAttributes(
 				attribute.String("hash", hash.String()),
@@ -1118,11 +1110,7 @@
 // into the given sealing block. The transaction selection and ordering strategy can
 // be customized with the plugin in the future.
 func (w *worker) fillTransactions(ctx context.Context, interrupt *int32, env *environment) {
-<<<<<<< HEAD
-	_, fillTransactionsSpan := w.tracer.Start(ctx, "fillTransactions")
-=======
 	fillTxCtx, fillTransactionsSpan := w.tracer.Start(ctx, "fillTransactions")
->>>>>>> acd192a4
 	defer fillTransactionsSpan.End()
 
 	// Split the pending transactions into locals and remotes
@@ -1139,23 +1127,16 @@
 		}
 	}
 
-<<<<<<< HEAD
-=======
 	splittingTransactionsSpan.SetAttributes(
 		attribute.Int("LocalTx Len", len(localTxs)),
 		attribute.Int("RemoteTx Len", len(remoteTxs)),
 	)
 	splittingTransactionsSpan.End()
 
->>>>>>> acd192a4
 	lenLocals, lenNewLocals, localEnvTCount, lenRemotes, lenNewRemotes, remoteEnvTCount := 0, 0, 0, 0, 0, 0
 
 	if len(localTxs) > 0 {
 		lenLocals = len(localTxs)
-<<<<<<< HEAD
-		txs := types.NewTransactionsByPriceAndNonce(env.signer, localTxs, env.header.BaseFee)
-		lenNewLocals = txs.GetTxs()
-=======
 		_, transactionsByPriceAndNonceSpan := w.tracer.Start(fillTxCtx, "LocalTransactionsByPriceAndNonce")
 		txs := types.NewTransactionsByPriceAndNonce(env.signer, localTxs, env.header.BaseFee)
 		transactionsByPriceAndNonceSpan.SetAttributes(
@@ -1166,27 +1147,19 @@
 		lenNewLocals = txs.GetTxs()
 
 		_, commitTransactionsSpan := w.tracer.Start(fillTxCtx, "LocalCommitTransactions")
->>>>>>> acd192a4
 		if w.commitTransactions(env, txs, interrupt) {
 			return
 		}
 
-<<<<<<< HEAD
-=======
 		commitTransactionsSpan.SetAttributes(
 			attribute.Int("len of tx Heads", txs.GetTxs()),
 		)
 		commitTransactionsSpan.End()
 
->>>>>>> acd192a4
 		localEnvTCount = env.tcount
 	}
 	if len(remoteTxs) > 0 {
 		lenRemotes = len(remoteTxs)
-<<<<<<< HEAD
-		txs := types.NewTransactionsByPriceAndNonce(env.signer, remoteTxs, env.header.BaseFee)
-		lenNewRemotes = txs.GetTxs()
-=======
 		_, TransactionsByPriceAndNonceSpan := w.tracer.Start(fillTxCtx, "RemoteTransactionsByPriceAndNonce")
 		txs := types.NewTransactionsByPriceAndNonce(env.signer, remoteTxs, env.header.BaseFee)
 		TransactionsByPriceAndNonceSpan.SetAttributes(
@@ -1197,19 +1170,15 @@
 		lenNewRemotes = txs.GetTxs()
 
 		_, CommitTransactionsSpan := w.tracer.Start(fillTxCtx, "RemoteCommitTransactions")
->>>>>>> acd192a4
 		if w.commitTransactions(env, txs, interrupt) {
 			return
 		}
 
-<<<<<<< HEAD
-=======
 		CommitTransactionsSpan.SetAttributes(
 			attribute.Int("len of tx Heads", txs.GetTxs()),
 		)
 		CommitTransactionsSpan.End()
 
->>>>>>> acd192a4
 		remoteEnvTCount = env.tcount
 	}
 
