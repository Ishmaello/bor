--- conflicted
+++ resolved
@@ -215,10 +215,7 @@
 }
 
 // New creates a new downloader to fetch hashes and blocks from remote peers.
-<<<<<<< HEAD
-=======
 //nolint: staticcheck
->>>>>>> 33e646ee
 func New(checkpoint uint64, stateDb ethdb.Database, mux *event.TypeMux, chain BlockChain, lightchain LightChain, dropPeer peerDropFn, success func(), whitelistService ChainValidator) *Downloader {
 	if lightchain == nil {
 		lightchain = chain
@@ -1462,13 +1459,6 @@
 
 						return ErrMergeTransition
 					}
-					if len(rejected) != 0 {
-						// Merge threshold reached, stop importing, but don't roll back
-						rollback = 0
-
-						log.Info("Legacy sync reached merge threshold", "number", rejected[0].Number, "hash", rejected[0].Hash(), "td", td, "ttd", ttd)
-						return ErrMergeTransition
-					}
 				}
 
 				// Unless we're doing light chains, schedule the headers for associated content retrieval
