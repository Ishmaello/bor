// Copyright 2015 The go-ethereum Authors
// This file is part of the go-ethereum library.
//
// The go-ethereum library is free software: you can redistribute it and/or modify
// it under the terms of the GNU Lesser General Public License as published by
// the Free Software Foundation, either version 3 of the License, or
// (at your option) any later version.
//
// The go-ethereum library is distributed in the hope that it will be useful,
// but WITHOUT ANY WARRANTY; without even the implied warranty of
// MERCHANTABILITY or FITNESS FOR A PARTICULAR PURPOSE. See the
// GNU Lesser General Public License for more details.
//
// You should have received a copy of the GNU Lesser General Public License
// along with the go-ethereum library. If not, see <http://www.gnu.org/licenses/>.

package eth

import (
	"context"
	"errors"
	"math"
	"math/big"
	"sync"
	"sync/atomic"
	"time"

	"github.com/ethereum/go-ethereum"
	"github.com/ethereum/go-ethereum/common"
	"github.com/ethereum/go-ethereum/consensus"
	"github.com/ethereum/go-ethereum/consensus/beacon"
	"github.com/ethereum/go-ethereum/core"
	"github.com/ethereum/go-ethereum/core/forkid"
	"github.com/ethereum/go-ethereum/core/types"
	"github.com/ethereum/go-ethereum/eth/downloader"
	"github.com/ethereum/go-ethereum/eth/fetcher"
	"github.com/ethereum/go-ethereum/eth/protocols/eth"
	"github.com/ethereum/go-ethereum/eth/protocols/snap"
	"github.com/ethereum/go-ethereum/ethdb"
	"github.com/ethereum/go-ethereum/event"
	"github.com/ethereum/go-ethereum/internal/ethapi"
	"github.com/ethereum/go-ethereum/log"
	"github.com/ethereum/go-ethereum/p2p"
	"github.com/ethereum/go-ethereum/params"
)

const (
	// txChanSize is the size of channel listening to NewTxsEvent.
	// The number is referenced from the size of tx pool.
	txChanSize = 4096
)

var (
	syncChallengeTimeout = 15 * time.Second // Time allowance for a node to reply to the sync progress challenge
)

// txPool defines the methods needed from a transaction pool implementation to
// support all the operations needed by the Ethereum chain protocols.
type txPool interface {
	// Has returns an indicator whether txpool has a transaction
	// cached with the given hash.
	Has(hash common.Hash) bool

	// Get retrieves the transaction from local txpool with given
	// tx hash.
	Get(hash common.Hash) *types.Transaction

	// AddRemotes should add the given transactions to the pool.
	AddRemotes([]*types.Transaction) []error

	// Pending should return pending transactions.
	// The slice should be modifiable by the caller.
	Pending(ctx context.Context, enforceTips bool) map[common.Address]types.Transactions

	// SubscribeNewTxsEvent should return an event subscription of
	// NewTxsEvent and send events to the given channel.
	SubscribeNewTxsEvent(chan<- core.NewTxsEvent) event.Subscription
}

// handlerConfig is the collection of initialization parameters to create a full
// node network handler.
type handlerConfig struct {
<<<<<<< HEAD
	Database   ethdb.Database              // Database for direct sync insertions
	Chain      *core.BlockChain            // Blockchain to serve data from
	TxPool     txPool                      // Transaction pool to propagate from
	Merger     *consensus.Merger           // The manager for eth1/2 transition
	Network    uint64                      // Network identifier to adfvertise
	Sync       downloader.SyncMode         // Whether to snap or full sync
	BloomCache uint64                      // Megabytes to alloc for snap sync bloom
	EventMux   *event.TypeMux              //nolint:staticcheck // Legacy event mux, deprecate for `feed`
	Checkpoint *params.TrustedCheckpoint   // Hard coded checkpoint for sync challenges
	EthAPI     *ethapi.PublicBlockChainAPI // EthAPI to interact

	PeerRequiredBlocks map[uint64]common.Hash // Hard coded map of required block hashes for sync challenges
	checker            ethereum.ChainValidator
	txArrivalWait      time.Duration // Maximum duration to wait for an announced tx before requesting it
=======
	Database       ethdb.Database            // Database for direct sync insertions
	Chain          *core.BlockChain          // Blockchain to serve data from
	TxPool         txPool                    // Transaction pool to propagate from
	Merger         *consensus.Merger         // The manager for eth1/2 transition
	Network        uint64                    // Network identifier to adfvertise
	Sync           downloader.SyncMode       // Whether to snap or full sync
	BloomCache     uint64                    // Megabytes to alloc for snap sync bloom
	EventMux       *event.TypeMux            // Legacy event mux, deprecate for `feed`
	Checkpoint     *params.TrustedCheckpoint // Hard coded checkpoint for sync challenges
	RequiredBlocks map[uint64]common.Hash    // Hard coded map of required block hashes for sync challenges
>>>>>>> ea9e62ca
}

type handler struct {
	networkID  uint64
	forkFilter forkid.Filter // Fork ID filter, constant across the lifetime of the node

	snapSync  uint32 // Flag whether snap sync is enabled (gets disabled if we already have blocks)
	acceptTxs uint32 // Flag whether we're considered synchronised (enables transaction processing)

	checkpointNumber uint64      // Block number for the sync progress validator to cross reference
	checkpointHash   common.Hash // Block hash for the sync progress validator to cross reference

	database ethdb.Database
	txpool   txPool
	chain    *core.BlockChain
	maxPeers int

	downloader   *downloader.Downloader
	blockFetcher *fetcher.BlockFetcher
	txFetcher    *fetcher.TxFetcher
	peers        *peerSet
	merger       *consensus.Merger
<<<<<<< HEAD

	ethAPI *ethapi.PublicBlockChainAPI // EthAPI to interact
=======
>>>>>>> ea9e62ca

	eventMux      *event.TypeMux
	txsCh         chan core.NewTxsEvent
	txsSub        event.Subscription
	minedBlockSub *event.TypeMuxSubscription

<<<<<<< HEAD
	peerRequiredBlocks map[uint64]common.Hash
=======
	requiredBlocks map[uint64]common.Hash
>>>>>>> ea9e62ca

	// channels for fetcher, syncer, txsyncLoop
	quitSync chan struct{}

	chainSync *chainSyncer
	wg        sync.WaitGroup
	peerWG    sync.WaitGroup
}

// newHandler returns a handler for all Ethereum chain management protocol.
func newHandler(config *handlerConfig) (*handler, error) {
	// Create the protocol manager with the base fields
	if config.EventMux == nil {
		config.EventMux = new(event.TypeMux) // Nicety initialization for tests
	}
	h := &handler{
<<<<<<< HEAD
		networkID:          config.Network,
		forkFilter:         forkid.NewFilter(config.Chain),
		eventMux:           config.EventMux,
		database:           config.Database,
		txpool:             config.TxPool,
		chain:              config.Chain,
		peers:              newPeerSet(),
		merger:             config.Merger,
		ethAPI:             config.EthAPI,
		peerRequiredBlocks: config.PeerRequiredBlocks,
		quitSync:           make(chan struct{}),
=======
		networkID:      config.Network,
		forkFilter:     forkid.NewFilter(config.Chain),
		eventMux:       config.EventMux,
		database:       config.Database,
		txpool:         config.TxPool,
		chain:          config.Chain,
		peers:          newPeerSet(),
		merger:         config.Merger,
		requiredBlocks: config.RequiredBlocks,
		quitSync:       make(chan struct{}),
>>>>>>> ea9e62ca
	}
	if config.Sync == downloader.FullSync {
		// The database seems empty as the current block is the genesis. Yet the snap
		// block is ahead, so snap sync was enabled for this node at a certain point.
		// The scenarios where this can happen is
		// * if the user manually (or via a bad block) rolled back a snap sync node
		//   below the sync point.
		// * the last snap sync is not finished while user specifies a full sync this
		//   time. But we don't have any recent state for full sync.
		// In these cases however it's safe to reenable snap sync.
<<<<<<< HEAD
		fullBlock, fastBlock := h.chain.CurrentBlock(), h.chain.CurrentFastBlock()
		if fullBlock.NumberU64() == 0 && fastBlock.NumberU64() > 0 {
			// Note: Ideally this should never happen with bor, but to be extra
			// preventive we won't allow it to roll over to snap sync until
			// we have it working

			// TODO(snap): Uncomment when we have snap sync working
			// h.snapSync = uint32(1)
			// log.Warn("Switch sync mode from full sync to snap sync")

			log.Warn("Preventing switching sync mode from full sync to snap sync")
		}
	} else {
		if h.chain.CurrentBlock().NumberU64() > 0 {
=======
		fullBlock, snapBlock := h.chain.CurrentBlock(), h.chain.CurrentSnapBlock()
		if fullBlock.Number.Uint64() == 0 && snapBlock.Number.Uint64() > 0 {
			h.snapSync = uint32(1)
			log.Warn("Switch sync mode from full sync to snap sync")
		}
	} else {
		if h.chain.CurrentBlock().Number.Uint64() > 0 {
>>>>>>> ea9e62ca
			// Print warning log if database is not empty to run snap sync.
			log.Warn("Switch sync mode from snap sync to full sync")
		} else {
			// If snap sync was requested and our database is empty, grant it
			h.snapSync = uint32(1)
		}
	}
	// If we have trusted checkpoints, enforce them on the chain
	if config.Checkpoint != nil {
		h.checkpointNumber = (config.Checkpoint.SectionIndex+1)*params.CHTFrequency - 1
		h.checkpointHash = config.Checkpoint.SectionHead
	}
	// If sync succeeds, pass a callback to potentially disable snap sync mode
	// and enable transaction propagation.
	success := func() {
		// If we were running snap sync and it finished, disable doing another
		// round on next sync cycle
		if atomic.LoadUint32(&h.snapSync) == 1 {
			log.Info("Snap sync complete, auto disabling")
			atomic.StoreUint32(&h.snapSync, 0)
		}
		// If we've successfully finished a sync cycle and passed any required
		// checkpoint, enable accepting transactions from the network
		head := h.chain.CurrentBlock()
<<<<<<< HEAD
		if head.NumberU64() >= h.checkpointNumber {
			// Checkpoint passed, sanity check the timestamp to have a fallback mechanism
			// for non-checkpointed (number = 0) private networks.
			if head.Time() >= uint64(time.Now().AddDate(0, -1, 0).Unix()) {
=======
		if head.Number.Uint64() >= h.checkpointNumber {
			// Checkpoint passed, sanity check the timestamp to have a fallback mechanism
			// for non-checkpointed (number = 0) private networks.
			if head.Time >= uint64(time.Now().AddDate(0, -1, 0).Unix()) {
>>>>>>> ea9e62ca
				atomic.StoreUint32(&h.acceptTxs, 1)
			}
		}
	}
<<<<<<< HEAD
	// Construct the downloader (long sync) and its backing state bloom if snap
	// sync is requested. The downloader is responsible for deallocating the state
	// bloom when it's done.
	// todo: it'd better to extract maxCapacity into config
	h.downloader = downloader.New(h.checkpointNumber, config.Database, h.eventMux, h.chain, nil, h.removePeer, success, config.checker)

=======
	// Construct the downloader (long sync)
	h.downloader = downloader.New(h.checkpointNumber, config.Database, h.eventMux, h.chain, nil, h.removePeer, success)
	if ttd := h.chain.Config().TerminalTotalDifficulty; ttd != nil {
		if h.chain.Config().TerminalTotalDifficultyPassed {
			log.Info("Chain post-merge, sync via beacon client")
		} else {
			head := h.chain.CurrentBlock()
			if td := h.chain.GetTd(head.Hash(), head.Number.Uint64()); td.Cmp(ttd) >= 0 {
				log.Info("Chain post-TTD, sync via beacon client")
			} else {
				log.Warn("Chain pre-merge, sync via PoW (ensure beacon client is ready)")
			}
		}
	} else if h.chain.Config().TerminalTotalDifficultyPassed {
		log.Error("Chain configured post-merge, but without TTD. Are you debugging sync?")
	}
>>>>>>> ea9e62ca
	// Construct the fetcher (short sync)
	validator := func(header *types.Header) error {
		// All the block fetcher activities should be disabled
		// after the transition. Print the warning log.
		if h.merger.PoSFinalized() {
			log.Warn("Unexpected validation activity", "hash", header.Hash(), "number", header.Number)
			return errors.New("unexpected behavior after transition")
		}
		// Reject all the PoS style headers in the first place. No matter
		// the chain has finished the transition or not, the PoS headers
		// should only come from the trusted consensus layer instead of
		// p2p network.
		if beacon, ok := h.chain.Engine().(*beacon.Beacon); ok {
			if beacon.IsPoSHeader(header) {
				return errors.New("unexpected post-merge header")
			}
		}
		return h.chain.Engine().VerifyHeader(h.chain, header, true)
	}
	heighter := func() uint64 {
		return h.chain.CurrentBlock().Number.Uint64()
	}
	inserter := func(blocks types.Blocks) (int, error) {
		// All the block fetcher activities should be disabled
		// after the transition. Print the warning log.
		if h.merger.PoSFinalized() {
			var ctx []interface{}
			ctx = append(ctx, "blocks", len(blocks))
			if len(blocks) > 0 {
				ctx = append(ctx, "firsthash", blocks[0].Hash())
				ctx = append(ctx, "firstnumber", blocks[0].Number())
				ctx = append(ctx, "lasthash", blocks[len(blocks)-1].Hash())
				ctx = append(ctx, "lastnumber", blocks[len(blocks)-1].Number())
			}
			log.Warn("Unexpected insertion activity", ctx...)
			return 0, errors.New("unexpected behavior after transition")
		}
		// If sync hasn't reached the checkpoint yet, deny importing weird blocks.
		//
		// Ideally we would also compare the head block's timestamp and similarly reject
		// the propagated block if the head is too old. Unfortunately there is a corner
		// case when starting new networks, where the genesis might be ancient (0 unix)
		// which would prevent full nodes from accepting it.
		if h.chain.CurrentBlock().Number.Uint64() < h.checkpointNumber {
			log.Warn("Unsynced yet, discarded propagated block", "number", blocks[0].Number(), "hash", blocks[0].Hash())
			return 0, nil
		}
		// If snap sync is running, deny importing weird blocks. This is a problematic
		// clause when starting up a new network, because snap-syncing miners might not
		// accept each others' blocks until a restart. Unfortunately we haven't figured
		// out a way yet where nodes can decide unilaterally whether the network is new
		// or not. This should be fixed if we figure out a solution.
		if atomic.LoadUint32(&h.snapSync) == 1 {
<<<<<<< HEAD
			log.Warn("Fast syncing, discarded propagated block", "number", blocks[0].Number(), "hash", blocks[0].Hash())
=======
			log.Warn("Snap syncing, discarded propagated block", "number", blocks[0].Number(), "hash", blocks[0].Hash())
			return 0, nil
		}
		if h.merger.TDDReached() {
			// The blocks from the p2p network is regarded as untrusted
			// after the transition. In theory block gossip should be disabled
			// entirely whenever the transition is started. But in order to
			// handle the transition boundary reorg in the consensus-layer,
			// the legacy blocks are still accepted, but only for the terminal
			// pow blocks. Spec: https://github.com/ethereum/EIPs/blob/master/EIPS/eip-3675.md#halt-the-importing-of-pow-blocks
			for i, block := range blocks {
				ptd := h.chain.GetTd(block.ParentHash(), block.NumberU64()-1)
				if ptd == nil {
					return 0, nil
				}
				td := new(big.Int).Add(ptd, block.Difficulty())
				if !h.chain.Config().IsTerminalPoWBlock(ptd, td) {
					log.Info("Filtered out non-termimal pow block", "number", block.NumberU64(), "hash", block.Hash())
					return 0, nil
				}
				if err := h.chain.InsertBlockWithoutSetHead(block); err != nil {
					return i, err
				}
			}
>>>>>>> ea9e62ca
			return 0, nil
		}
		if h.merger.TDDReached() {
			// The blocks from the p2p network is regarded as untrusted
			// after the transition. In theory block gossip should be disabled
			// entirely whenever the transition is started. But in order to
			// handle the transition boundary reorg in the consensus-layer,
			// the legacy blocks are still accepted, but only for the terminal
			// pow blocks. Spec: https://github.com/ethereum/EIPs/blob/master/EIPS/eip-3675.md#halt-the-importing-of-pow-blocks
			for i, block := range blocks {
				ptd := h.chain.GetTd(block.ParentHash(), block.NumberU64()-1)
				if ptd == nil {
					return 0, nil
				}
				td := new(big.Int).Add(ptd, block.Difficulty())
				if !h.chain.Config().IsTerminalPoWBlock(ptd, td) {
					log.Info("Filtered out non-termimal pow block", "number", block.NumberU64(), "hash", block.Hash())
					return 0, nil
				}
				if err := h.chain.InsertBlockWithoutSetHead(block); err != nil {
					return i, err
				}
			}
			return 0, nil
		}
		n, err := h.chain.InsertChain(blocks)
		if err == nil {
			atomic.StoreUint32(&h.acceptTxs, 1) // Mark initial sync done on any fetcher import
		}
		return n, err
	}
	h.blockFetcher = fetcher.NewBlockFetcher(false, nil, h.chain.GetBlockByHash, validator, h.BroadcastBlock, heighter, nil, inserter, h.removePeer)

	fetchTx := func(peer string, hashes []common.Hash) error {
		p := h.peers.peer(peer)
		if p == nil {
			return errors.New("unknown peer")
		}
		return p.RequestTxs(hashes)
	}
	h.txFetcher = fetcher.NewTxFetcher(h.txpool.Has, h.txpool.AddRemotes, fetchTx, config.txArrivalWait)
	h.chainSync = newChainSyncer(h)
	return h, nil
}

// runEthPeer registers an eth peer into the joint eth/snap peerset, adds it to
// various subsystems and starts handling messages.
func (h *handler) runEthPeer(peer *eth.Peer, handler eth.Handler) error {
	// If the peer has a `snap` extension, wait for it to connect so we can have
	// a uniform initialization/teardown mechanism
	snap, err := h.peers.waitSnapExtension(peer)
	if err != nil {
		peer.Log().Error("Snapshot extension barrier failed", "err", err)
		return err
	}
	// TODO(karalabe): Not sure why this is needed
	if !h.chainSync.handlePeerEvent(peer) {
		return p2p.DiscQuitting
	}
	h.peerWG.Add(1)
	defer h.peerWG.Done()

	// Execute the Ethereum handshake
	var (
		genesis = h.chain.Genesis()
		head    = h.chain.CurrentHeader()
		hash    = head.Hash()
		number  = head.Number.Uint64()
		td      = h.chain.GetTd(hash, number)
	)
	forkID := forkid.NewID(h.chain.Config(), genesis.Hash(), number, head.Time)
	if err := peer.Handshake(h.networkID, td, hash, genesis.Hash(), forkID, h.forkFilter); err != nil {
		peer.Log().Debug("Ethereum handshake failed", "err", err)
		return err
	}
	reject := false // reserved peer slots
	if atomic.LoadUint32(&h.snapSync) == 1 {
		if snap == nil {
			// If we are running snap-sync, we want to reserve roughly half the peer
			// slots for peers supporting the snap protocol.
			// The logic here is; we only allow up to 5 more non-snap peers than snap-peers.
			if all, snp := h.peers.len(), h.peers.snapLen(); all-snp > snp+5 {
				reject = true
			}
		}
	}
	// Ignore maxPeers if this is a trusted peer
	if !peer.Peer.Info().Network.Trusted {
		if reject || h.peers.len() >= h.maxPeers {
			return p2p.DiscTooManyPeers
		}
	}
	peer.Log().Debug("Ethereum peer connected", "name", peer.Name())

	// Register the peer locally
	if err := h.peers.registerPeer(peer, snap); err != nil {
		peer.Log().Error("Ethereum peer registration failed", "err", err)
		return err
	}
	defer h.unregisterPeer(peer.ID())

	p := h.peers.peer(peer.ID())
	if p == nil {
		return errors.New("peer dropped during handling")
	}
	// Register the peer in the downloader. If the downloader considers it banned, we disconnect
	if err := h.downloader.RegisterPeer(peer.ID(), peer.Version(), peer); err != nil {
		peer.Log().Error("Failed to register peer in eth syncer", "err", err)
		return err
	}
	if snap != nil {
		if err := h.downloader.SnapSyncer.Register(snap); err != nil {
			peer.Log().Error("Failed to register peer in snap syncer", "err", err)
			return err
		}
	}
	h.chainSync.handlePeerEvent(peer)

	// Propagate existing transactions. new transactions appearing
	// after this will be sent via broadcasts.
	h.syncTransactions(peer)

	// Create a notification channel for pending requests if the peer goes down
	dead := make(chan struct{})
	defer close(dead)

	// If we have a trusted CHT, reject all peers below that (avoid fast sync eclipse)
	if h.checkpointHash != (common.Hash{}) {
		// Request the peer's checkpoint header for chain height/weight validation
		resCh := make(chan *eth.Response)
<<<<<<< HEAD
		if _, err := peer.RequestHeadersByNumber(h.checkpointNumber, 1, 0, false, resCh); err != nil {
=======

		req, err := peer.RequestHeadersByNumber(h.checkpointNumber, 1, 0, false, resCh)
		if err != nil {
>>>>>>> ea9e62ca
			return err
		}
		// Start a timer to disconnect if the peer doesn't reply in time
		go func() {
<<<<<<< HEAD
=======
			// Ensure the request gets cancelled in case of error/drop
			defer req.Close()

>>>>>>> ea9e62ca
			timeout := time.NewTimer(syncChallengeTimeout)
			defer timeout.Stop()

			select {
			case res := <-resCh:
				headers := ([]*types.Header)(*res.Res.(*eth.BlockHeadersPacket))
				if len(headers) == 0 {
					// If we're doing a snap sync, we must enforce the checkpoint
					// block to avoid eclipse attacks. Unsynced nodes are welcome
					// to connect after we're done joining the network.
					if atomic.LoadUint32(&h.snapSync) == 1 {
						peer.Log().Warn("Dropping unsynced node during sync", "addr", peer.RemoteAddr(), "type", peer.Name())
						res.Done <- errors.New("unsynced node cannot serve sync")
						return
					}
					res.Done <- nil
					return
				}
				// Validate the header and either drop the peer or continue
				if len(headers) > 1 {
					res.Done <- errors.New("too many headers in checkpoint response")
					return
				}
				if headers[0].Hash() != h.checkpointHash {
					res.Done <- errors.New("checkpoint hash mismatch")
					return
				}
				res.Done <- nil

			case <-timeout.C:
				peer.Log().Warn("Checkpoint challenge timed out, dropping", "addr", peer.RemoteAddr(), "type", peer.Name())
				h.removePeer(peer.ID())

			case <-dead:
				// Peer handler terminated, abort all goroutines
			}
		}()
	}
	// If we have any explicit peer required block hashes, request them
<<<<<<< HEAD
	for number, hash := range h.peerRequiredBlocks {
		resCh := make(chan *eth.Response)
		if _, err := peer.RequestHeadersByNumber(number, 1, 0, false, resCh); err != nil {
			return err
		}
		go func(number uint64, hash common.Hash) {
=======
	for number, hash := range h.requiredBlocks {
		resCh := make(chan *eth.Response)

		req, err := peer.RequestHeadersByNumber(number, 1, 0, false, resCh)
		if err != nil {
			return err
		}
		go func(number uint64, hash common.Hash, req *eth.Request) {
			// Ensure the request gets cancelled in case of error/drop
			defer req.Close()

>>>>>>> ea9e62ca
			timeout := time.NewTimer(syncChallengeTimeout)
			defer timeout.Stop()

			select {
			case res := <-resCh:
				headers := ([]*types.Header)(*res.Res.(*eth.BlockHeadersPacket))
				if len(headers) == 0 {
					// Required blocks are allowed to be missing if the remote
					// node is not yet synced
					res.Done <- nil
					return
				}
				// Validate the header and either drop the peer or continue
				if len(headers) > 1 {
					res.Done <- errors.New("too many headers in required block response")
					return
				}
				if headers[0].Number.Uint64() != number || headers[0].Hash() != hash {
					peer.Log().Info("Required block mismatch, dropping peer", "number", number, "hash", headers[0].Hash(), "want", hash)
					res.Done <- errors.New("required block mismatch")
					return
				}
				peer.Log().Debug("Peer required block verified", "number", number, "hash", hash)
				res.Done <- nil
			case <-timeout.C:
				peer.Log().Warn("Required block challenge timed out, dropping", "addr", peer.RemoteAddr(), "type", peer.Name())
				h.removePeer(peer.ID())
			}
<<<<<<< HEAD
		}(number, hash)
=======
		}(number, hash, req)
>>>>>>> ea9e62ca
	}
	// Handle incoming messages until the connection is torn down
	return handler(peer)
}

// runSnapExtension registers a `snap` peer into the joint eth/snap peerset and
// starts handling inbound messages. As `snap` is only a satellite protocol to
// `eth`, all subsystem registrations and lifecycle management will be done by
// the main `eth` handler to prevent strange races.
func (h *handler) runSnapExtension(peer *snap.Peer, handler snap.Handler) error {
	h.peerWG.Add(1)
	defer h.peerWG.Done()

	if err := h.peers.registerSnapExtension(peer); err != nil {
		peer.Log().Warn("Snapshot extension registration failed", "err", err)
		return err
	}
	return handler(peer)
}

// removePeer requests disconnection of a peer.
func (h *handler) removePeer(id string) {
	peer := h.peers.peer(id)
	if peer != nil {
		peer.Peer.Disconnect(p2p.DiscUselessPeer)
	}
}

// unregisterPeer removes a peer from the downloader, fetchers and main peer set.
func (h *handler) unregisterPeer(id string) {
	// Create a custom logger to avoid printing the entire id
	var logger log.Logger
	if len(id) < 16 {
		// Tests use short IDs, don't choke on them
		logger = log.New("peer", id)
	} else {
		logger = log.New("peer", id[:8])
	}
	// Abort if the peer does not exist
	peer := h.peers.peer(id)
	if peer == nil {
		logger.Error("Ethereum peer removal failed", "err", errPeerNotRegistered)
		return
	}
	// Remove the `eth` peer if it exists
	logger.Debug("Removing Ethereum peer", "snap", peer.snapExt != nil)

	// Remove the `snap` extension if it exists
	if peer.snapExt != nil {
		h.downloader.SnapSyncer.Unregister(id)
	}
	h.downloader.UnregisterPeer(id)
	h.txFetcher.Drop(id)

	if err := h.peers.unregisterPeer(id); err != nil {
		logger.Error("Ethereum peer removal failed", "err", err)
	}
}

func (h *handler) Start(maxPeers int) {
	h.maxPeers = maxPeers

	// broadcast transactions
	h.wg.Add(1)
	h.txsCh = make(chan core.NewTxsEvent, txChanSize)
	h.txsSub = h.txpool.SubscribeNewTxsEvent(h.txsCh)
	go h.txBroadcastLoop()

	// broadcast mined blocks
	h.wg.Add(1)
	h.minedBlockSub = h.eventMux.Subscribe(core.NewMinedBlockEvent{})
	go h.minedBroadcastLoop()

	// start sync handlers
	h.wg.Add(1)
	go h.chainSync.loop()
}

func (h *handler) Stop() {
	h.txsSub.Unsubscribe()        // quits txBroadcastLoop
	h.minedBlockSub.Unsubscribe() // quits blockBroadcastLoop

	// Quit chainSync and txsync64.
	// After this is done, no new peers will be accepted.
	close(h.quitSync)
	h.wg.Wait()

	// Disconnect existing sessions.
	// This also closes the gate for any new registrations on the peer set.
	// sessions which are already established but not added to h.peers yet
	// will exit when they try to register.
	h.peers.close()
	h.peerWG.Wait()

	log.Info("Ethereum protocol stopped")
}

// BroadcastBlock will either propagate a block to a subset of its peers, or
// will only announce its availability (depending what's requested).
func (h *handler) BroadcastBlock(block *types.Block, propagate bool) {
	// Disable the block propagation if the chain has already entered the PoS
	// stage. The block propagation is delegated to the consensus layer.
	if h.merger.PoSFinalized() {
		return
	}
	// Disable the block propagation if it's the post-merge block.
	if beacon, ok := h.chain.Engine().(*beacon.Beacon); ok {
		if beacon.IsPoSHeader(block.Header()) {
			return
		}
	}
	hash := block.Hash()
	peers := h.peers.peersWithoutBlock(hash)

	// If propagation is requested, send to a subset of the peer
	if propagate {
		// Calculate the TD of the block (it's not imported yet, so block.Td is not valid)
		var td *big.Int
		if parent := h.chain.GetBlock(block.ParentHash(), block.NumberU64()-1); parent != nil {
			td = new(big.Int).Add(block.Difficulty(), h.chain.GetTd(block.ParentHash(), block.NumberU64()-1))
		} else {
			log.Error("Propagating dangling block", "number", block.Number(), "hash", hash)
			return
		}
		// Send the block to a subset of our peers
		transfer := peers[:int(math.Sqrt(float64(len(peers))))]
		for _, peer := range transfer {
			peer.AsyncSendNewBlock(block, td)
		}
		log.Trace("Propagated block", "hash", hash, "recipients", len(transfer), "duration", common.PrettyDuration(time.Since(block.ReceivedAt)))
		return
	}
	// Otherwise if the block is indeed in out own chain, announce it
	if h.chain.HasBlock(hash, block.NumberU64()) {
		for _, peer := range peers {
			peer.AsyncSendNewBlockHash(block)
		}
		log.Trace("Announced block", "hash", hash, "recipients", len(peers), "duration", common.PrettyDuration(time.Since(block.ReceivedAt)))
	}
}

// BroadcastTransactions will propagate a batch of transactions
// - To a square root of all peers
// - And, separately, as announcements to all peers which are not known to
// already have the given transaction.
func (h *handler) BroadcastTransactions(txs types.Transactions) {
	var (
		annoCount   int // Count of announcements made
		annoPeers   int
		directCount int // Count of the txs sent directly to peers
		directPeers int // Count of the peers that were sent transactions directly

		txset = make(map[*ethPeer][]common.Hash) // Set peer->hash to transfer directly
		annos = make(map[*ethPeer][]common.Hash) // Set peer->hash to announce

	)
	// Broadcast transactions to a batch of peers not knowing about it
	for _, tx := range txs {
		peers := h.peers.peersWithoutTransaction(tx.Hash())
		// Send the tx unconditionally to a subset of our peers
		numDirect := int(math.Sqrt(float64(len(peers))))
		for _, peer := range peers[:numDirect] {
			txset[peer] = append(txset[peer], tx.Hash())
		}
		// For the remaining peers, send announcement only
		for _, peer := range peers[numDirect:] {
			annos[peer] = append(annos[peer], tx.Hash())
		}
	}
	for peer, hashes := range txset {
		directPeers++
		directCount += len(hashes)
		peer.AsyncSendTransactions(hashes)
	}
	for peer, hashes := range annos {
		annoPeers++
		annoCount += len(hashes)
		peer.AsyncSendPooledTransactionHashes(hashes)
	}
	log.Debug("Transaction broadcast", "txs", len(txs),
		"announce packs", annoPeers, "announced hashes", annoCount,
		"tx packs", directPeers, "broadcast txs", directCount)
}

// minedBroadcastLoop sends mined blocks to connected peers.
func (h *handler) minedBroadcastLoop() {
	defer h.wg.Done()

	for obj := range h.minedBlockSub.Chan() {
		if ev, ok := obj.Data.(core.NewMinedBlockEvent); ok {
			h.BroadcastBlock(ev.Block, true)  // First propagate block to peers
			h.BroadcastBlock(ev.Block, false) // Only then announce to the rest
		}
	}
}

// txBroadcastLoop announces new transactions to connected peers.
func (h *handler) txBroadcastLoop() {
	defer h.wg.Done()
	for {
		select {
		case event := <-h.txsCh:
			h.BroadcastTransactions(event.Txs)
		case <-h.txsSub.Err():
			return
		}
	}
}<|MERGE_RESOLUTION|>--- conflicted
+++ resolved
@@ -80,22 +80,6 @@
 // handlerConfig is the collection of initialization parameters to create a full
 // node network handler.
 type handlerConfig struct {
-<<<<<<< HEAD
-	Database   ethdb.Database              // Database for direct sync insertions
-	Chain      *core.BlockChain            // Blockchain to serve data from
-	TxPool     txPool                      // Transaction pool to propagate from
-	Merger     *consensus.Merger           // The manager for eth1/2 transition
-	Network    uint64                      // Network identifier to adfvertise
-	Sync       downloader.SyncMode         // Whether to snap or full sync
-	BloomCache uint64                      // Megabytes to alloc for snap sync bloom
-	EventMux   *event.TypeMux              //nolint:staticcheck // Legacy event mux, deprecate for `feed`
-	Checkpoint *params.TrustedCheckpoint   // Hard coded checkpoint for sync challenges
-	EthAPI     *ethapi.PublicBlockChainAPI // EthAPI to interact
-
-	PeerRequiredBlocks map[uint64]common.Hash // Hard coded map of required block hashes for sync challenges
-	checker            ethereum.ChainValidator
-	txArrivalWait      time.Duration // Maximum duration to wait for an announced tx before requesting it
-=======
 	Database       ethdb.Database            // Database for direct sync insertions
 	Chain          *core.BlockChain          // Blockchain to serve data from
 	TxPool         txPool                    // Transaction pool to propagate from
@@ -106,7 +90,9 @@
 	EventMux       *event.TypeMux            // Legacy event mux, deprecate for `feed`
 	Checkpoint     *params.TrustedCheckpoint // Hard coded checkpoint for sync challenges
 	RequiredBlocks map[uint64]common.Hash    // Hard coded map of required block hashes for sync challenges
->>>>>>> ea9e62ca
+	EthAPI     	   *ethapi.BlockChainAPI // EthAPI to interact
+	checker        ethereum.ChainValidator
+	txArrivalWait  time.Duration // Maximum duration to wait for an announced tx before requesting it
 }
 
 type handler struct {
@@ -129,22 +115,15 @@
 	txFetcher    *fetcher.TxFetcher
 	peers        *peerSet
 	merger       *consensus.Merger
-<<<<<<< HEAD
-
-	ethAPI *ethapi.PublicBlockChainAPI // EthAPI to interact
-=======
->>>>>>> ea9e62ca
+
+	ethAPI *ethapi.BlockChainAPI // EthAPI to interact
 
 	eventMux      *event.TypeMux
 	txsCh         chan core.NewTxsEvent
 	txsSub        event.Subscription
 	minedBlockSub *event.TypeMuxSubscription
 
-<<<<<<< HEAD
-	peerRequiredBlocks map[uint64]common.Hash
-=======
 	requiredBlocks map[uint64]common.Hash
->>>>>>> ea9e62ca
 
 	// channels for fetcher, syncer, txsyncLoop
 	quitSync chan struct{}
@@ -161,19 +140,6 @@
 		config.EventMux = new(event.TypeMux) // Nicety initialization for tests
 	}
 	h := &handler{
-<<<<<<< HEAD
-		networkID:          config.Network,
-		forkFilter:         forkid.NewFilter(config.Chain),
-		eventMux:           config.EventMux,
-		database:           config.Database,
-		txpool:             config.TxPool,
-		chain:              config.Chain,
-		peers:              newPeerSet(),
-		merger:             config.Merger,
-		ethAPI:             config.EthAPI,
-		peerRequiredBlocks: config.PeerRequiredBlocks,
-		quitSync:           make(chan struct{}),
-=======
 		networkID:      config.Network,
 		forkFilter:     forkid.NewFilter(config.Chain),
 		eventMux:       config.EventMux,
@@ -182,9 +148,9 @@
 		chain:          config.Chain,
 		peers:          newPeerSet(),
 		merger:         config.Merger,
+		ethAPI:             config.EthAPI,
 		requiredBlocks: config.RequiredBlocks,
 		quitSync:       make(chan struct{}),
->>>>>>> ea9e62ca
 	}
 	if config.Sync == downloader.FullSync {
 		// The database seems empty as the current block is the genesis. Yet the snap
@@ -195,9 +161,8 @@
 		// * the last snap sync is not finished while user specifies a full sync this
 		//   time. But we don't have any recent state for full sync.
 		// In these cases however it's safe to reenable snap sync.
-<<<<<<< HEAD
-		fullBlock, fastBlock := h.chain.CurrentBlock(), h.chain.CurrentFastBlock()
-		if fullBlock.NumberU64() == 0 && fastBlock.NumberU64() > 0 {
+		fullBlock, snapBlock := h.chain.CurrentBlock(), h.chain.CurrentSnapBlock()
+		if fullBlock.Number.Uint64() == 0 && snapBlock.Number.Uint64() > 0 {
 			// Note: Ideally this should never happen with bor, but to be extra
 			// preventive we won't allow it to roll over to snap sync until
 			// we have it working
@@ -209,16 +174,7 @@
 			log.Warn("Preventing switching sync mode from full sync to snap sync")
 		}
 	} else {
-		if h.chain.CurrentBlock().NumberU64() > 0 {
-=======
-		fullBlock, snapBlock := h.chain.CurrentBlock(), h.chain.CurrentSnapBlock()
-		if fullBlock.Number.Uint64() == 0 && snapBlock.Number.Uint64() > 0 {
-			h.snapSync = uint32(1)
-			log.Warn("Switch sync mode from full sync to snap sync")
-		}
-	} else {
 		if h.chain.CurrentBlock().Number.Uint64() > 0 {
->>>>>>> ea9e62ca
 			// Print warning log if database is not empty to run snap sync.
 			log.Warn("Switch sync mode from snap sync to full sync")
 		} else {
@@ -243,31 +199,16 @@
 		// If we've successfully finished a sync cycle and passed any required
 		// checkpoint, enable accepting transactions from the network
 		head := h.chain.CurrentBlock()
-<<<<<<< HEAD
-		if head.NumberU64() >= h.checkpointNumber {
-			// Checkpoint passed, sanity check the timestamp to have a fallback mechanism
-			// for non-checkpointed (number = 0) private networks.
-			if head.Time() >= uint64(time.Now().AddDate(0, -1, 0).Unix()) {
-=======
 		if head.Number.Uint64() >= h.checkpointNumber {
 			// Checkpoint passed, sanity check the timestamp to have a fallback mechanism
 			// for non-checkpointed (number = 0) private networks.
 			if head.Time >= uint64(time.Now().AddDate(0, -1, 0).Unix()) {
->>>>>>> ea9e62ca
 				atomic.StoreUint32(&h.acceptTxs, 1)
 			}
 		}
 	}
-<<<<<<< HEAD
-	// Construct the downloader (long sync) and its backing state bloom if snap
-	// sync is requested. The downloader is responsible for deallocating the state
-	// bloom when it's done.
-	// todo: it'd better to extract maxCapacity into config
+	// Construct the downloader (long sync)
 	h.downloader = downloader.New(h.checkpointNumber, config.Database, h.eventMux, h.chain, nil, h.removePeer, success, config.checker)
-
-=======
-	// Construct the downloader (long sync)
-	h.downloader = downloader.New(h.checkpointNumber, config.Database, h.eventMux, h.chain, nil, h.removePeer, success)
 	if ttd := h.chain.Config().TerminalTotalDifficulty; ttd != nil {
 		if h.chain.Config().TerminalTotalDifficultyPassed {
 			log.Info("Chain post-merge, sync via beacon client")
@@ -282,7 +223,6 @@
 	} else if h.chain.Config().TerminalTotalDifficultyPassed {
 		log.Error("Chain configured post-merge, but without TTD. Are you debugging sync?")
 	}
->>>>>>> ea9e62ca
 	// Construct the fetcher (short sync)
 	validator := func(header *types.Header) error {
 		// All the block fetcher activities should be disabled
@@ -336,34 +276,7 @@
 		// out a way yet where nodes can decide unilaterally whether the network is new
 		// or not. This should be fixed if we figure out a solution.
 		if atomic.LoadUint32(&h.snapSync) == 1 {
-<<<<<<< HEAD
-			log.Warn("Fast syncing, discarded propagated block", "number", blocks[0].Number(), "hash", blocks[0].Hash())
-=======
 			log.Warn("Snap syncing, discarded propagated block", "number", blocks[0].Number(), "hash", blocks[0].Hash())
-			return 0, nil
-		}
-		if h.merger.TDDReached() {
-			// The blocks from the p2p network is regarded as untrusted
-			// after the transition. In theory block gossip should be disabled
-			// entirely whenever the transition is started. But in order to
-			// handle the transition boundary reorg in the consensus-layer,
-			// the legacy blocks are still accepted, but only for the terminal
-			// pow blocks. Spec: https://github.com/ethereum/EIPs/blob/master/EIPS/eip-3675.md#halt-the-importing-of-pow-blocks
-			for i, block := range blocks {
-				ptd := h.chain.GetTd(block.ParentHash(), block.NumberU64()-1)
-				if ptd == nil {
-					return 0, nil
-				}
-				td := new(big.Int).Add(ptd, block.Difficulty())
-				if !h.chain.Config().IsTerminalPoWBlock(ptd, td) {
-					log.Info("Filtered out non-termimal pow block", "number", block.NumberU64(), "hash", block.Hash())
-					return 0, nil
-				}
-				if err := h.chain.InsertBlockWithoutSetHead(block); err != nil {
-					return i, err
-				}
-			}
->>>>>>> ea9e62ca
 			return 0, nil
 		}
 		if h.merger.TDDReached() {
@@ -494,23 +407,16 @@
 	if h.checkpointHash != (common.Hash{}) {
 		// Request the peer's checkpoint header for chain height/weight validation
 		resCh := make(chan *eth.Response)
-<<<<<<< HEAD
-		if _, err := peer.RequestHeadersByNumber(h.checkpointNumber, 1, 0, false, resCh); err != nil {
-=======
 
 		req, err := peer.RequestHeadersByNumber(h.checkpointNumber, 1, 0, false, resCh)
 		if err != nil {
->>>>>>> ea9e62ca
 			return err
 		}
 		// Start a timer to disconnect if the peer doesn't reply in time
 		go func() {
-<<<<<<< HEAD
-=======
 			// Ensure the request gets cancelled in case of error/drop
 			defer req.Close()
 
->>>>>>> ea9e62ca
 			timeout := time.NewTimer(syncChallengeTimeout)
 			defer timeout.Stop()
 
@@ -550,14 +456,6 @@
 		}()
 	}
 	// If we have any explicit peer required block hashes, request them
-<<<<<<< HEAD
-	for number, hash := range h.peerRequiredBlocks {
-		resCh := make(chan *eth.Response)
-		if _, err := peer.RequestHeadersByNumber(number, 1, 0, false, resCh); err != nil {
-			return err
-		}
-		go func(number uint64, hash common.Hash) {
-=======
 	for number, hash := range h.requiredBlocks {
 		resCh := make(chan *eth.Response)
 
@@ -569,7 +467,6 @@
 			// Ensure the request gets cancelled in case of error/drop
 			defer req.Close()
 
->>>>>>> ea9e62ca
 			timeout := time.NewTimer(syncChallengeTimeout)
 			defer timeout.Stop()
 
@@ -598,11 +495,7 @@
 				peer.Log().Warn("Required block challenge timed out, dropping", "addr", peer.RemoteAddr(), "type", peer.Name())
 				h.removePeer(peer.ID())
 			}
-<<<<<<< HEAD
-		}(number, hash)
-=======
 		}(number, hash, req)
->>>>>>> ea9e62ca
 	}
 	// Handle incoming messages until the connection is torn down
 	return handler(peer)
