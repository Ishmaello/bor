// Copyright 2020 The go-ethereum Authors
// This file is part of the go-ethereum library.
//
// The go-ethereum library is free software: you can redistribute it and/or modify
// it under the terms of the GNU Lesser General Public License as published by
// the Free Software Foundation, either version 3 of the License, or
// (at your option) any later version.
//
// The go-ethereum library is distributed in the hope that it will be useful,
// but WITHOUT ANY WARRANTY; without even the implied warranty of
// MERCHANTABILITY or FITNESS FOR A PARTICULAR PURPOSE. See the
// GNU Lesser General Public License for more details.
//
// You should have received a copy of the GNU Lesser General Public License
// along with the go-ethereum library. If not, see <http://www.gnu.org/licenses/>.

package eth

import (
	"errors"
	"fmt"
	"io"
	"math/big"

	"github.com/ethereum/go-ethereum/common"
	"github.com/ethereum/go-ethereum/core/forkid"
	"github.com/ethereum/go-ethereum/core/types"
	"github.com/ethereum/go-ethereum/rlp"
)

// Constants to match up protocol versions and messages
const (
	ETH66 = 66
	ETH67 = 67
	ETH68 = 68
)

// ProtocolName is the official short name of the `eth` protocol used during
// devp2p capability negotiation.
const ProtocolName = "eth"

// ProtocolVersions are the supported versions of the `eth` protocol (first
// is primary).
var ProtocolVersions = []uint{ETH68, ETH67, ETH66}

// protocolLengths are the number of implemented message corresponding to
// different protocol versions.
var protocolLengths = map[uint]uint64{ETH68: 17, ETH67: 17, ETH66: 17}

// maxMessageSize is the maximum cap on the size of a protocol message.
const maxMessageSize = 10 * 1024 * 1024

const (
	StatusMsg                     = 0x00
	NewBlockHashesMsg             = 0x01
	TransactionsMsg               = 0x02
	GetBlockHeadersMsg            = 0x03
	BlockHeadersMsg               = 0x04
	GetBlockBodiesMsg             = 0x05
	BlockBodiesMsg                = 0x06
	NewBlockMsg                   = 0x07
	NewPooledTransactionHashesMsg = 0x08
	GetPooledTransactionsMsg      = 0x09
	PooledTransactionsMsg         = 0x0a
	GetNodeDataMsg                = 0x0d
	NodeDataMsg                   = 0x0e
	GetReceiptsMsg                = 0x0f
	ReceiptsMsg                   = 0x10
)

var (
	errNoStatusMsg             = errors.New("no status message")
	errMsgTooLarge             = errors.New("message too long")
	errDecode                  = errors.New("invalid message")
	errInvalidMsgCode          = errors.New("invalid message code")
	errProtocolVersionMismatch = errors.New("protocol version mismatch")
	errNetworkIDMismatch       = errors.New("network ID mismatch")
	errGenesisMismatch         = errors.New("genesis mismatch")
	errForkIDRejected          = errors.New("fork ID rejected")
)

// Packet represents a p2p message in the `eth` protocol.
type Packet interface {
	Name() string // Name returns a string corresponding to the message type.
	Kind() byte   // Kind returns the message type.
}

// StatusPacket is the network packet for the status message for eth/64 and later.
type StatusPacket struct {
	ProtocolVersion uint32
	NetworkID       uint64
	TD              *big.Int
	Head            common.Hash
	Genesis         common.Hash
	ForkID          forkid.ID
}

// NewBlockHashesPacket is the network packet for the block announcements.
type NewBlockHashesPacket []struct {
	Hash   common.Hash // Hash of one particular block being announced
	Number uint64      // Number of one particular block being announced
}

// Unpack retrieves the block hashes and numbers from the announcement packet
// and returns them in a split flat format that's more consistent with the
// internal data structures.
func (p *NewBlockHashesPacket) Unpack() ([]common.Hash, []uint64) {
	var (
		hashes  = make([]common.Hash, len(*p))
		numbers = make([]uint64, len(*p))
	)

	for i, body := range *p {
		hashes[i], numbers[i] = body.Hash, body.Number
	}

	return hashes, numbers
}

// TransactionsPacket is the network packet for broadcasting new transactions.
type TransactionsPacket []*types.Transaction

// GetBlockHeadersPacket represents a block header query.
type GetBlockHeadersPacket struct {
	Origin  HashOrNumber // Block from which to retrieve headers
	Amount  uint64       // Maximum number of headers to retrieve
	Skip    uint64       // Blocks to skip between consecutive headers
	Reverse bool         // Query direction (false = rising towards latest, true = falling towards genesis)
}

// GetBlockHeadersPacket66 represents a block header query over eth/66
type GetBlockHeadersPacket66 struct {
	RequestId uint64
	*GetBlockHeadersPacket
}

// HashOrNumber is a combined field for specifying an origin block.
type HashOrNumber struct {
	Hash   common.Hash // Block hash from which to retrieve headers (excludes Number)
	Number uint64      // Block hash from which to retrieve headers (excludes Hash)
}

// EncodeRLP is a specialized encoder for HashOrNumber to encode only one of the
// two contained union fields.
func (hn *HashOrNumber) EncodeRLP(w io.Writer) error {
	if hn.Hash == (common.Hash{}) {
		return rlp.Encode(w, hn.Number)
	}

	if hn.Number != 0 {
		return fmt.Errorf("both origin hash (%x) and number (%d) provided", hn.Hash, hn.Number)
	}

	return rlp.Encode(w, hn.Hash)
}

// DecodeRLP is a specialized decoder for HashOrNumber to decode the contents
// into either a block hash or a block number.
func (hn *HashOrNumber) DecodeRLP(s *rlp.Stream) error {
	_, size, err := s.Kind()

	switch {
	case err != nil:
		return err
	case size == 32:
		hn.Number = 0
		return s.Decode(&hn.Hash)
	case size <= 8:
		hn.Hash = common.Hash{}
		return s.Decode(&hn.Number)
	default:
		return fmt.Errorf("invalid input size %d for origin", size)
	}
}

// BlockHeadersPacket represents a block header response.
type BlockHeadersPacket []*types.Header

// BlockHeadersPacket66 represents a block header response over eth/66.
type BlockHeadersPacket66 struct {
	RequestId uint64
	BlockHeadersPacket
}

// BlockHeadersRLPPacket represents a block header response, to use when we already
// have the headers rlp encoded.
type BlockHeadersRLPPacket []rlp.RawValue

// BlockHeadersRLPPacket66 represents a block header response over eth/66.
type BlockHeadersRLPPacket66 struct {
	RequestId uint64
	BlockHeadersRLPPacket
}

// NewBlockPacket is the network packet for the block propagation message.
type NewBlockPacket struct {
	Block *types.Block
	TD    *big.Int
}

// sanityCheck verifies that the values are reasonable, as a DoS protection
func (request *NewBlockPacket) sanityCheck() error {
	if err := request.Block.SanityCheck(); err != nil {
		return err
	}
	//TD at mainnet block #7753254 is 76 bits. If it becomes 100 million times
	// larger, it will still fit within 100 bits
	if tdlen := request.TD.BitLen(); tdlen > 100 {
		return fmt.Errorf("too large block TD: bitlen %d", tdlen)
	}

	return nil
}

// GetBlockBodiesPacket represents a block body query.
type GetBlockBodiesPacket []common.Hash

// GetBlockBodiesPacket66 represents a block body query over eth/66.
type GetBlockBodiesPacket66 struct {
	RequestId uint64
	GetBlockBodiesPacket
}

// BlockBodiesPacket is the network packet for block content distribution.
type BlockBodiesPacket []*BlockBody

// BlockBodiesPacket66 is the network packet for block content distribution over eth/66.
type BlockBodiesPacket66 struct {
	RequestId uint64
	BlockBodiesPacket
}

// BlockBodiesRLPPacket is used for replying to block body requests, in cases
// where we already have them RLP-encoded, and thus can avoid the decode-encode
// roundtrip.
type BlockBodiesRLPPacket []rlp.RawValue

// BlockBodiesRLPPacket66 is the BlockBodiesRLPPacket over eth/66
type BlockBodiesRLPPacket66 struct {
	RequestId uint64
	BlockBodiesRLPPacket
}

// BlockBody represents the data content of a single block.
type BlockBody struct {
	Transactions []*types.Transaction // Transactions contained within a block
	Uncles       []*types.Header      // Uncles contained within a block
	Withdrawals  []*types.Withdrawal  `rlp:"optional"` // Withdrawals contained within a block
}

// Unpack retrieves the transactions and uncles from the range packet and returns
// them in a split flat format that's more consistent with the internal data structures.
func (p *BlockBodiesPacket) Unpack() ([][]*types.Transaction, [][]*types.Header, [][]*types.Withdrawal) {
	// TODO(matt): add support for withdrawals to fetchers
	var (
		txset         = make([][]*types.Transaction, len(*p))
		uncleset      = make([][]*types.Header, len(*p))
		withdrawalset = make([][]*types.Withdrawal, len(*p))
	)

	for i, body := range *p {
		txset[i], uncleset[i], withdrawalset[i] = body.Transactions, body.Uncles, body.Withdrawals
	}

	return txset, uncleset, withdrawalset
}

// GetNodeDataPacket represents a trie node data query.
type GetNodeDataPacket []common.Hash

// GetNodeDataPacket66 represents a trie node data query over eth/66.
type GetNodeDataPacket66 struct {
	RequestId uint64
	GetNodeDataPacket
}

// NodeDataPacket is the network packet for trie node data distribution.
type NodeDataPacket [][]byte

// NodeDataPacket66 is the network packet for trie node data distribution over eth/66.
type NodeDataPacket66 struct {
	RequestId uint64
	NodeDataPacket
}

// GetReceiptsPacket represents a block receipts query.
type GetReceiptsPacket []common.Hash

// GetReceiptsPacket66 represents a block receipts query over eth/66.
type GetReceiptsPacket66 struct {
	RequestId uint64
	GetReceiptsPacket
}

// ReceiptsPacket is the network packet for block receipts distribution.
type ReceiptsPacket [][]*types.Receipt

// ReceiptsPacket66 is the network packet for block receipts distribution over eth/66.
type ReceiptsPacket66 struct {
	RequestId uint64
	ReceiptsPacket
}

// ReceiptsRLPPacket is used for receipts, when we already have it encoded
type ReceiptsRLPPacket []rlp.RawValue

// ReceiptsRLPPacket66 is the eth-66 version of ReceiptsRLPPacket
type ReceiptsRLPPacket66 struct {
	RequestId uint64
	ReceiptsRLPPacket
}

// NewPooledTransactionHashesPacket66 represents a transaction announcement packet on eth/66 and eth/67.
type NewPooledTransactionHashesPacket66 []common.Hash

// NewPooledTransactionHashesPacket68 represents a transaction announcement packet on eth/68 and newer.
type NewPooledTransactionHashesPacket68 struct {
	Types  []byte
	Sizes  []uint32
	Hashes []common.Hash
}

// GetPooledTransactionsPacket represents a transaction query.
type GetPooledTransactionsPacket []common.Hash

type GetPooledTransactionsPacket66 struct {
	RequestId uint64
	GetPooledTransactionsPacket
}

// PooledTransactionsPacket is the network packet for transaction distribution.
type PooledTransactionsPacket []*types.Transaction

// PooledTransactionsPacket66 is the network packet for transaction distribution over eth/66.
type PooledTransactionsPacket66 struct {
	RequestId uint64
	PooledTransactionsPacket
}

// PooledTransactionsRLPPacket is the network packet for transaction distribution, used
// in the cases we already have them in rlp-encoded form
type PooledTransactionsRLPPacket []rlp.RawValue

// PooledTransactionsRLPPacket66 is the eth/66 form of PooledTransactionsRLPPacket
type PooledTransactionsRLPPacket66 struct {
	RequestId uint64
	PooledTransactionsRLPPacket
}

func (*StatusPacket) Name() string { return "Status" }
func (*StatusPacket) Kind() byte   { return StatusMsg }

func (*NewBlockHashesPacket) Name() string { return "NewBlockHashes" }
func (*NewBlockHashesPacket) Kind() byte   { return NewBlockHashesMsg }

func (*TransactionsPacket) Name() string { return "Transactions" }
func (*TransactionsPacket) Kind() byte   { return TransactionsMsg }

func (*GetBlockHeadersPacket) Name() string { return "GetBlockHeaders" }
func (*GetBlockHeadersPacket) Kind() byte   { return GetBlockHeadersMsg }

func (*BlockHeadersPacket) Name() string { return "BlockHeaders" }
func (*BlockHeadersPacket) Kind() byte   { return BlockHeadersMsg }

func (*GetBlockBodiesPacket) Name() string { return "GetBlockBodies" }
func (*GetBlockBodiesPacket) Kind() byte   { return GetBlockBodiesMsg }

func (*BlockBodiesPacket) Name() string { return "BlockBodies" }
func (*BlockBodiesPacket) Kind() byte   { return BlockBodiesMsg }

func (*NewBlockPacket) Name() string { return "NewBlock" }
func (*NewBlockPacket) Kind() byte   { return NewBlockMsg }

func (*NewPooledTransactionHashesPacket66) Name() string { return "NewPooledTransactionHashes" }
func (*NewPooledTransactionHashesPacket66) Kind() byte   { return NewPooledTransactionHashesMsg }
func (*NewPooledTransactionHashesPacket68) Name() string { return "NewPooledTransactionHashes" }
func (*NewPooledTransactionHashesPacket68) Kind() byte   { return NewPooledTransactionHashesMsg }

func (*GetPooledTransactionsPacket) Name() string { return "GetPooledTransactions" }
func (*GetPooledTransactionsPacket) Kind() byte   { return GetPooledTransactionsMsg }

func (*PooledTransactionsPacket) Name() string { return "PooledTransactions" }
func (*PooledTransactionsPacket) Kind() byte   { return PooledTransactionsMsg }

func (*GetNodeDataPacket) Name() string { return "GetNodeData" }
func (*GetNodeDataPacket) Kind() byte   { return GetNodeDataMsg }

func (*NodeDataPacket) Name() string { return "NodeData" }
func (*NodeDataPacket) Kind() byte   { return NodeDataMsg }

func (*GetReceiptsPacket) Name() string { return "GetReceipts" }
func (*GetReceiptsPacket) Kind() byte   { return GetReceiptsMsg }

func (*ReceiptsPacket) Name() string { return "Receipts" }
<<<<<<< HEAD
func (*ReceiptsPacket) Kind() byte   { return ReceiptsMsg }

// nolint:goconst
func (*NewPooledTransactionHashesPacket66) Name() string { return "NewPooledTransactionHashes" }
func (*NewPooledTransactionHashesPacket66) Kind() byte   { return NewPooledTransactionHashesMsg }

func (*NewPooledTransactionHashesPacket68) Name() string { return "NewPooledTransactionHashes" }
func (*NewPooledTransactionHashesPacket68) Kind() byte   { return NewPooledTransactionHashesMsg }

func (*GetPooledTransactionsPacket) Name() string { return "GetPooledTransactions" }
func (*GetPooledTransactionsPacket) Kind() byte   { return GetPooledTransactionsMsg }

func (*PooledTransactionsPacket) Name() string { return "PooledTransactions" }
func (*PooledTransactionsPacket) Kind() byte   { return PooledTransactionsMsg }
=======
func (*ReceiptsPacket) Kind() byte   { return ReceiptsMsg }
>>>>>>> bed84606
<|MERGE_RESOLUTION|>--- conflicted
+++ resolved
@@ -392,21 +392,4 @@
 func (*GetReceiptsPacket) Kind() byte   { return GetReceiptsMsg }
 
 func (*ReceiptsPacket) Name() string { return "Receipts" }
-<<<<<<< HEAD
-func (*ReceiptsPacket) Kind() byte   { return ReceiptsMsg }
-
-// nolint:goconst
-func (*NewPooledTransactionHashesPacket66) Name() string { return "NewPooledTransactionHashes" }
-func (*NewPooledTransactionHashesPacket66) Kind() byte   { return NewPooledTransactionHashesMsg }
-
-func (*NewPooledTransactionHashesPacket68) Name() string { return "NewPooledTransactionHashes" }
-func (*NewPooledTransactionHashesPacket68) Kind() byte   { return NewPooledTransactionHashesMsg }
-
-func (*GetPooledTransactionsPacket) Name() string { return "GetPooledTransactions" }
-func (*GetPooledTransactionsPacket) Kind() byte   { return GetPooledTransactionsMsg }
-
-func (*PooledTransactionsPacket) Name() string { return "PooledTransactions" }
-func (*PooledTransactionsPacket) Kind() byte   { return PooledTransactionsMsg }
-=======
-func (*ReceiptsPacket) Kind() byte   { return ReceiptsMsg }
->>>>>>> bed84606
+func (*ReceiptsPacket) Kind() byte   { return ReceiptsMsg }