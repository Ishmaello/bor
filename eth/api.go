--- conflicted
+++ resolved
@@ -157,11 +157,7 @@
 	}
 	if _, err := os.Stat(file); err == nil {
 		// File already exists. Allowing overwrite could be a DoS vector,
-<<<<<<< HEAD
-		// since the 'file' may point to arbitrary paths on the drive
-=======
 		// since the 'file' may point to arbitrary paths on the drive.
->>>>>>> ea9e62ca
 		return false, errors.New("location would overwrite an existing file")
 	}
 	// Make sure we can create the file to export into
@@ -328,7 +324,6 @@
 		} else {
 			blockRlp = fmt.Sprintf("%#x", rlpBytes)
 		}
-
 		if blockJSON, err = ethapi.RPCMarshalBlock(block, true, true, api.eth.APIBackend.ChainConfig(), api.eth.chainDb); err != nil {
 			blockJSON = map[string]interface{}{"error": err.Error()}
 		}
