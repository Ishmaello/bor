--- conflicted
+++ resolved
@@ -17,11 +17,7 @@
 
 PACKAGE = github.com/ethereum/go-ethereum
 GO_FLAGS += -buildvcs=false
-<<<<<<< HEAD
-GO_LDFLAGS += -ldflags "-X ${PACKAGE}/params.GitCommit=${GIT_COMMIT} "
-=======
 GO_LDFLAGS += -ldflags "-X ${PACKAGE}/params.GitCommit=${GIT_COMMIT}"
->>>>>>> 5c912641
 
 TESTALL = $$(go list ./... | grep -v go-ethereum/cmd/)
 TESTE2E = ./tests/...
@@ -29,11 +25,7 @@
 
 bor:
 	mkdir -p $(GOPATH)/bin/
-<<<<<<< HEAD
 	go build -o $(GOBIN)/bor $(GO_LDFLAGS) ./cmd/cli/main.go 
-=======
-	go build -o $(GOBIN)/bor $(GO_LDFLAGS) ./cmd/cli/main.go
->>>>>>> 5c912641
 	cp $(GOBIN)/bor $(GOPATH)/bin/
 	@echo "Done building."
 
