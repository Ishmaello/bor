// Copyright 2014 The go-ethereum Authors
// This file is part of the go-ethereum library.
//
// The go-ethereum library is free software: you can redistribute it and/or modify
// it under the terms of the GNU Lesser General Public License as published by
// the Free Software Foundation, either version 3 of the License, or
// (at your option) any later version.
//
// The go-ethereum library is distributed in the hope that it will be useful,
// but WITHOUT ANY WARRANTY; without even the implied warranty of
// MERCHANTABILITY or FITNESS FOR A PARTICULAR PURPOSE. See the
// GNU Lesser General Public License for more details.
//
// You should have received a copy of the GNU Lesser General Public License
// along with the go-ethereum library. If not, see <http://www.gnu.org/licenses/>.

// Package ethdb defines the interfaces for an Ethereum data store.
package ethdb

import "io"

// KeyValueReader wraps the Has and Get method of a backing data store.
type KeyValueReader interface {
	// Has retrieves if a key is present in the key-value data store.
	Has(key []byte) (bool, error)

	// Get retrieves the given key if it's present in the key-value data store.
	Get(key []byte) ([]byte, error)
}

// KeyValueWriter wraps the Put method of a backing data store.
type KeyValueWriter interface {
	// Put inserts the given value into the key-value data store.
	Put(key []byte, value []byte) error

	// Delete removes the key from the key-value data store.
	Delete(key []byte) error
}

// Stater wraps the Stat method of a backing data store.
type Stater interface {
	// Stat returns a particular internal stat of the database.
	Stat(property string) (string, error)
}

// Compacter wraps the Compact method of a backing data store.
type Compacter interface {
	// Compact flattens the underlying data store for the given key range. In essence,
	// deleted and overwritten versions are discarded, and the data is rearranged to
	// reduce the cost of operations needed to access them.
	//
	// A nil start is treated as a key before all keys in the data store; a nil limit
	// is treated as a key after all keys in the data store. If both is nil then it
	// will compact entire data store.
	Compact(start []byte, limit []byte) error
}

// KeyValueStore contains all the methods required to allow handling different
// key-value data stores backing the high level database.
type KeyValueStore interface {
	KeyValueReader
	KeyValueWriter
	Batcher
	Iteratee
	Stater
	Compacter
	io.Closer
}

// AncientReader contains the methods required to read from immutable ancient data.
type AncientReader interface {
	// HasAncient returns an indicator whether the specified data exists in the
	// ancient store.
	HasAncient(kind string, number uint64) (bool, error)

	// Ancient retrieves an ancient binary blob from the append-only immutable files.
	Ancient(kind string, number uint64) ([]byte, error)

	// ReadAncients retrieves multiple items in sequence, starting from the index 'start'.
	// It will return
	//  - at most 'count' items,
	//  - at least 1 item (even if exceeding the maxBytes), but will otherwise
	//   return as many items as fit into maxBytes.
	ReadAncients(kind string, start, count, maxBytes uint64) ([][]byte, error)

	// Ancients returns the ancient item numbers in the ancient store.
	Ancients() (uint64, error)

	// AncientSize returns the ancient size of the specified category.
	AncientSize(kind string) (uint64, error)
}

// AncientWriter contains the methods required to write to immutable ancient data.
type AncientWriter interface {
<<<<<<< HEAD
	// AppendAncient injects all binary blobs belong to block at the end of the
	// append-only immutable table files.
	AppendAncient(number uint64, hash, header, body, receipt, td, borBlockReceipt []byte) error
=======
	// ModifyAncients runs a write operation on the ancient store.
	// If the function returns an error, any changes to the underlying store are reverted.
	// The integer return value is the total size of the written data.
	ModifyAncients(func(AncientWriteOp) error) (int64, error)
>>>>>>> bb74230f

	// TruncateAncients discards all but the first n ancient data from the ancient store.
	TruncateAncients(n uint64) error

	// Sync flushes all in-memory ancient store data to disk.
	Sync() error
}

// AncientWriteOp is given to the function argument of ModifyAncients.
type AncientWriteOp interface {
	// Append adds an RLP-encoded item.
	Append(kind string, number uint64, item interface{}) error

	// AppendRaw adds an item without RLP-encoding it.
	AppendRaw(kind string, number uint64, item []byte) error
}

// Reader contains the methods required to read data from both key-value as well as
// immutable ancient data.
type Reader interface {
	KeyValueReader
	AncientReader
}

// Writer contains the methods required to write data to both key-value as well as
// immutable ancient data.
type Writer interface {
	KeyValueWriter
	AncientWriter
}

// AncientStore contains all the methods required to allow handling different
// ancient data stores backing immutable chain data store.
type AncientStore interface {
	AncientReader
	AncientWriter
	io.Closer
}

// Database contains all the methods required by the high level database to not
// only access the key-value data store but also the chain freezer.
type Database interface {
	Reader
	Writer
	Batcher
	Iteratee
	Stater
	Compacter
	io.Closer
}<|MERGE_RESOLUTION|>--- conflicted
+++ resolved
@@ -92,16 +92,10 @@
 
 // AncientWriter contains the methods required to write to immutable ancient data.
 type AncientWriter interface {
-<<<<<<< HEAD
-	// AppendAncient injects all binary blobs belong to block at the end of the
-	// append-only immutable table files.
-	AppendAncient(number uint64, hash, header, body, receipt, td, borBlockReceipt []byte) error
-=======
 	// ModifyAncients runs a write operation on the ancient store.
 	// If the function returns an error, any changes to the underlying store are reverted.
 	// The integer return value is the total size of the written data.
 	ModifyAncients(func(AncientWriteOp) error) (int64, error)
->>>>>>> bb74230f
 
 	// TruncateAncients discards all but the first n ancient data from the ancient store.
 	TruncateAncients(n uint64) error
